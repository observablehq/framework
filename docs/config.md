# Configuration

A `observablehq.config.js` (or `observablehq.config.ts`) file located in the project root allows configuration of your project. For example, a site might use a config file to set the project’s title and the sidebar contents:

```js run=false
export default {
  title: "My awesome project",
  pages: [
    {name: "Getting ever more awesome", path: "/getting-awesome"},
    {name: "Being totally awesome", path: "/being-awesome"},
    {name: "Staying as awesome as ever", path: "/staying-awesome"}
  ]
};
```

Configuration files are optional. Any options you don’t specify will use the default values described below.

Configuration files are code. This means they can be dynamic, for example referencing environment variables. The configuration is effectively baked-in to the generated static site at build time. During preview, you must restart the preview server for changes to the configuration file to take effect.

The following options are supported.

## root

The path to the source root; defaults to `docs`.

## output

The path to the output root; defaults to `dist`.

## theme

The theme name or names, if any; defaults to `default`. [Themes](./themes) affect visual appearance by specifying colors and fonts, or by augmenting default styles. The theme option is a shorthand alternative to specifying a [custom stylesheet](#style).

To force light mode:

```js run=false
theme: "light"
```

To force dark mode:

```js run=false
theme: "dark"
```

For dashboards, to compose the default light and dark themes with `alt` and `wide`:

```js run=false
theme: "dashboard"
```

Or more explicitly:

```js run=false
theme: ["air", "near-midnight", "alt", "wide"]
```

You can also apply a theme to an individual page via the [front matter](./markdown#front-matter):

```yaml
---
theme: [glacier, slate]
---
```

See the [list of available themes](./themes) for more.

## style

The path to a custom stylesheet, relative to the source root. This option takes precedence over the [theme option](#theme) (if any), providing more control by allowing you to remove or alter the default stylesheet and define a custom theme.

The custom stylesheet should typically import `observablehq:default.css` to build on the default styles. You can also import any of the built-in themes. For example, to create a stylesheet that builds up on the `air` theme, create a `custom-style.css` file in the `docs` folder, then set the style option to `custom-style.css`:

```css
@import url("observablehq:default.css");
@import url("observablehq:theme-air.css");

:root {
  --theme-foreground-focus: green;
}
```

The default styles are implemented using CSS custom properties. These properties are designed to be defined by themes or custom stylesheets. The following custom properties are supported:

- `--theme-foreground` - page foreground color, _e.g._ black
- `--theme-background` - page background color, _e.g._ white
- `--theme-background-alt` - block background color, _e.g._ light gray
- `--theme-foreground-alt` - heading foreground color, _e.g._ brown
- `--theme-foreground-muted` - secondary text foreground color, _e.g._ dark gray
- `--theme-foreground-faint` - faint border color, _e.g._ middle gray
- `--theme-foreground-fainter` - fainter border color, _e.g._ light gray
- `--theme-foreground-faintest` - faintest border color, _e.g._ almost white
- `--theme-foreground-focus` - emphasis foreground color, _e.g._ blue

A custom stylesheet can be applied to an individual page via the [front matter](./markdown#front-matter):

```yaml
---
style: custom-style.css
---
```

In this case, the path to the stylesheet is resolved relative to the page’s Markdown file rather than the source root.

## title

The project’s title. If specified, this text is used for the link to the home page in the sidebar, and to complement the titles of the webpages. For instance, a page titled “Sales” in a project titled “ACME, Inc.” will display “Sales | ACME, Inc.” in the browser’s title bar. If not specified, the home page link will appear as “Home” in the sidebar, and page titles will be shown as-is.

## pages

An array containing pages and/or sections. If not specified, it defaults to all Markdown files found in the source root in directory listing order.

The following TypeScript interfaces describe pages and sections:

```ts run=false
export interface Page {
  name: string;
  path: string;
}
```
```ts run=false
export interface Section {
  name: string;
  pages: Page[];
  open?: boolean;
}
```

If a section’s **open** option is not set, it defaults to true.

Projects can have “unlisted” pages that are not included in the pages list. These pages will still be accessible if linked from other pages or visited directly, but they won’t be listed in the sidebar or linked to via the previous & next footer.

The pages list should _not_ include the root page, `index.md`. Also, we don’t recommend using query strings or anchor fragments, as these will prevent the previous & next footer links from navigating.

## pager

Whether to show the previous & next footer links; defaults to true.

## head

An HTML fragment to add to the head. Defaults to the empty string.

## header

An HTML fragment to add to the header. Defaults to the empty string.

## footer

An HTML fragment to add to the footer. Defaults to “Built with Observable.”

## toc

The table of contents configuration.

The following TypeScript interface describes this option:

```ts run=false
export interface TableOfContents {
  show?: boolean;
  label?: string;
}
```

If **show** is not set, it defaults to true. If **label** is not set, it defaults to “Contents”. The **toc** option can also be set to a boolean, in which case it is shorthand for **toc.show**.

If shown, the table of contents enumerates the second-level headings (H2 elements, such as `## Section name`) on the right-hand side of the page. The currently-shown section is highlighted in the table of contents.

The table of contents configuration can also be set in the page’s YAML front matter. The page-level configuration takes precedence over the project-level configuration. For example, to disable the table of contents on a particular page:

```yaml
---
toc: false
---
<<<<<<< HEAD
```

## search

Enable [search](search) on the project.

## deploy

Configuration for deploying your project to Observable Cloud.

Specifies the target Observable **workspace** (without @ symbol) and the unique **project** URL (or "slug", similar to setting the URL for an Observable notebook).

The following TypeScript interface describes this option:

```ts run=false
export interface Deploy {
  workspace: string;
  project: string;
}
```

E.g.,
```ts run=false
deploy: {
  workspace: "my-observablehq-workspace",
  project: "my-project-slug"
},
=======
>>>>>>> 7366a0eb
```<|MERGE_RESOLUTION|>--- conflicted
+++ resolved
@@ -171,34 +171,8 @@
 ---
 toc: false
 ---
-<<<<<<< HEAD
 ```
 
 ## search
 
-Enable [search](search) on the project.
-
-## deploy
-
-Configuration for deploying your project to Observable Cloud.
-
-Specifies the target Observable **workspace** (without @ symbol) and the unique **project** URL (or "slug", similar to setting the URL for an Observable notebook).
-
-The following TypeScript interface describes this option:
-
-```ts run=false
-export interface Deploy {
-  workspace: string;
-  project: string;
-}
-```
-
-E.g.,
-```ts run=false
-deploy: {
-  workspace: "my-observablehq-workspace",
-  project: "my-project-slug"
-},
-=======
->>>>>>> 7366a0eb
-```+Enable [search](search) on the project.