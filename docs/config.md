--- conflicted
+++ resolved
@@ -195,8 +195,7 @@
 ## search
 
 Whether to enable [search](./search) on the project; defaults to false.
-
-<<<<<<< HEAD
+code 
 ## interpreters
 
 The **interpreters** option specifies additional interpreted languages for data loaders, indicating the file extension and associated interpreter (see [loader routing](./loaders#routing) for more). The default list of interpreters is:
@@ -206,7 +205,7 @@
   ".js": ["node", "--no-warnings=ExperimentalWarning"],
   ".ts": ["tsx"],
   ".sh": ["sh"],
-  ".exe": [""],
+  ".exe": [],
   ".jl": ["julia"],
   ".go": ["go", "run"],
   ".php": ["php"],
@@ -227,7 +226,8 @@
 
 ```js run=false
 interpreters: {".exe": null, ".rs": null}
-=======
+```
+
 ## markdownIt
 
 A hook for registering additional [markdown-it](https://github.com/markdown-it/markdown-it) plugins. For example, to use [markdown-it-footnote](https://github.com/markdown-it/markdown-it-footnote):
@@ -239,5 +239,4 @@
 export default {
   markdownIt: (md: MarkdownIt) => md.use(MarkdownItFootnote);
 };
->>>>>>> 3f0f3c2d
 ```