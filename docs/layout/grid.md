---
toc: false
theme: dashboard
---

# Layout: grid

<<<<<<< HEAD
<!-- TODO update to point to themes preview page when merged-->
Observable Framework provides a set of grid CSS classes to help layout page content. These grids pair well with the [dashboard theme](../config#theme) and the [card](./card) class. This page uses both.
=======
The CLI provides a set of grid CSS classes to help layout page content. These grids pair well with the [dashboard theme](../themes) and the [card](./card) class. This page uses both.
>>>>>>> abad88a9

To see these examples change dynamically, adjust the page width or collapse the sidebar on the left.

## Classes

The following CSS classes are provided for grid layouts:

Class            | Description
---------------- | ------------
`grid`           | specify a grid layout for an element
`grid-cols-2`    | restrict grid to two columns
`grid-cols-3`    | restrict grid to three columns
`grid-cols-4`    | restrict grid to four columns
`grid-colspan-2` | specify that a grid cell spans two columns
`grid-colspan-3` | specify that a grid cell spans three columns
`grid-colspan-4` | specify that a grid cell spans four columns
`grid-rowspan-2` | specify that a grid cell spans two rows
`grid-rowspan-3` | specify that a grid cell spans three rows
`grid-rowspan-4` | specify that a grid cell spans four rows


## Two column grid

<div class="grid grid-cols-2">
  <div class="card"><h1>A</h1>1 × 1</div>
  <div class="card grid-rowspan-2"><h1>B</h1> 1 × 2</div>
  <div class="card"><h1>C</h1>1 × 1</div>
  <div class="card grid-colspan-2"><h1>D</h1>1 × 2</div>
  <div class="card grid-colspan-2 grid-rowspan-2"><h1>E</h1>2 × 2</div>
</div>

```html run=false
<div class="grid grid-cols-2">
  <div class="card"><h1>A</h1>1 × 1</div>
  <div class="card grid-rowspan-2"><h1>B</h1> 1 × 2</div>
  <div class="card"><h1>C</h1>1 × 1</div>
  <div class="card grid-colspan-2"><h1>D</h1>1 × 2</div>
  <div class="card grid-colspan-2 grid-rowspan-2"><h1>E</h1>2 × 2</div>
</div>
```

## Four column grid

<div class="grid grid-cols-4">
  <div class="card"><h1>A</h1>1 × 1</div>
  <div class="card"><h1>B</h1>1 × 1</div>
  <div class="card"><h1>C</h1>1 × 1</div>
  <div class="card"><h1>D</h1>1 × 1</div>
  <div class="card grid-colspan-3 grid-rowspan-2"><h1>E</h1>3 × 2</div>
  <div class="card grid-rowspan-2"><h1>F</h1>1 × 2</div>
  <div class="card grid-colspan-2"><h1>G</h1>2 × 1</div>
  <div class="card grid-colspan-2"><h1>H</h1>2 × 1</div>
</div>

```html run=false
<div class="grid grid-cols-4">
  <div class="card"><h1>A</h1>1 × 1</div>
  <div class="card"><h1>B</h1>1 × 1</div>
  <div class="card"><h1>C</h1>1 × 1</div>
  <div class="card"><h1>D</h1>1 × 1</div>
  <div class="card grid-colspan-3 grid-rowspan-2"><h1>E</h1>3 × 2</div>
  <div class="card grid-rowspan-2"><h1>F</h1>1 × 2</div>
  <div class="card grid-colspan-2"><h1>G</h1>2 × 1</div>
  <div class="card grid-colspan-2"><h1>H</h1>2 × 1</div>
</div>
```

## Three column grid with customizations

Note that the minimum row height is set to 150px, and cell **D** does not use the `card` class.

<div
  class="grid grid-cols-3"
  style="grid-auto-rows: minmax(150px, auto); color: red;"
>
  <div class="card"><h1>A</h1>1 × 1</div>
  <div class="card"><h1>B</h1>1 × 1</div>
  <div class="card"><h1>C</h1>1 × 1</div>
  <div class="grid-rowspan-2"><h1>D</h1>1 × 2</div>
  <div class="card grid-colspan-2"><h1>E</h1>2 × 1</div>
  <div class="card grid-colspan-2"><h1>F</h1>2 × 1</div>
</div>

```html run=false
<div
  class="grid grid-cols-3"
  style="grid-auto-rows: minmax(150px, auto); color: red;"
>
  <div class="card"><h1>A</h1>1 × 1</div>
  <div class="card"><h1>B</h1>1 × 1</div>
  <div class="card"><h1>C</h1>1 × 1</div>
  <div class="grid-rowspan-2"><h1>D</h1>1 × 2</div>
  <div class="card grid-colspan-2"><h1>E</h1>2 × 1</div>
  <div class="card grid-colspan-2"><h1>F</h1>2 × 1</div>
</div>
```<|MERGE_RESOLUTION|>--- conflicted
+++ resolved
@@ -5,12 +5,7 @@
 
 # Layout: grid
 
-<<<<<<< HEAD
-<!-- TODO update to point to themes preview page when merged-->
-Observable Framework provides a set of grid CSS classes to help layout page content. These grids pair well with the [dashboard theme](../config#theme) and the [card](./card) class. This page uses both.
-=======
-The CLI provides a set of grid CSS classes to help layout page content. These grids pair well with the [dashboard theme](../themes) and the [card](./card) class. This page uses both.
->>>>>>> abad88a9
+Observable Framework provides a set of grid CSS classes to help layout page content. These grids pair well with the [dashboard theme](../themes) and the [card](./card) class. This page uses both.
 
 To see these examples change dynamically, adjust the page width or collapse the sidebar on the left.
 
