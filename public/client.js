import {Runtime, Library, Inspector} from "npm:@observablehq/runtime";

const library = Object.assign(new Library(), {width, Mutable, ...recommendedLibraries()});
const runtime = new Runtime(library);
const main = runtime.module();

const attachedFiles = new Map();
const resolveFile = (name) => attachedFiles.get(name);
main.builtin("FileAttachment", runtime.fileAttachments(resolveFile));

const databaseTokens = new Map();
async function resolveDatabaseToken(name) {
  const token = databaseTokens.get(name);
  if (!token) throw new Error(`Database configuration for ${name} not found`);
  return token;
}

const cellsById = new Map();
const Generators = library.Generators;

// Override the width definition to use main instead of body (and also use a
// ResizeObserver instead of listening for window resize events).
function width() {
  return Generators.observe((notify) => {
    let width;
    const observer = new ResizeObserver(([entry]) => {
      const w = entry.contentRect.width;
      if (w !== width) notify((width = w));
    });
    observer.observe(document.querySelector("main"));
    return () => observer.disconnect();
  });
}

// Mutable returns a generator with a value getter/setting that allows the
// generated value to be mutated. Therefore, direct mutation is only allowed
// within the defining cell, but the cell can also export functions that allows
// other cells to mutate the value as desired.
function Mutable() {
  return function Mutable(value) {
    let change;
    return Object.defineProperty(
      Generators.observe((_) => {
        change = _;
        if (value !== undefined) change(value);
      }),
      "value",
      {
        get: () => value,
        set: (x) => void change((value = x)) // eslint-disable-line no-setter-return
      }
    );
  };
}

// Override the common recommended libraries so that if a user imports them,
// they get the same version that the standard library provides (rather than
// loading the library twice). Also, it’s nice to avoid require!
function recommendedLibraries() {
  return {
    DatabaseClient: () => import("./database.js").then((db) => db.makeDatabaseClient(resolveDatabaseToken)),
    d3: () => import("npm:d3"),
    htl: () => import("npm:htl"),
    html: () => import("npm:htl").then((htl) => htl.html),
    svg: () => import("npm:htl").then((htl) => htl.svg),
    Plot: () => import("npm:@observablehq/plot"),
    Inputs: () => {
      // TODO Observable Inputs needs to include the CSS in the dist folder
      // published to npm, and we should replace the __ns__ namespace with
      // oi-{hash} in the ES module distribution, somehow.
      const inputs = import("npm:@observablehq/inputs");
      const link = document.createElement("link");
      link.rel = "stylesheet";
      link.href = "https://cdn.jsdelivr.net/gh/observablehq/inputs/src/style.css";
      document.head.append(link);
      return inputs;
    }
  };
}

export function define(cell) {
  const {id, inline, inputs = [], outputs = [], files = [], databases = [], body} = cell;
  const variables = [];
  cellsById.get(id)?.variables.forEach((v) => v.delete());
  cellsById.set(id, {cell, variables});
  const root = document.querySelector(`#cell-${id}`);
  let reset = null;
  const clear = () => ((root.innerHTML = ""), (reset = null));
  const inspector = () => new Inspector(root.appendChild(document.createElement("SPAN")));
  const display = inline
    ? (v) => {
        reset?.();
        if (v instanceof Node || typeof v === "string" || !v?.[Symbol.iterator]) root.append(v);
        else root.append(...v);
        return v;
      }
    : (v) => {
        reset?.();
        inspector().fulfilled(v);
        return v;
      };
  const v = main.variable(
    {
      pending: () => (reset = clear),
      fulfilled: () => reset?.(),
      rejected: (error) => (reset?.(), inspector().rejected(error))
    },
    {
      shadow: {
        display: () => display,
        view: () => (v) => Generators.input(display(v))
      }
    }
  );
  v.define(outputs.length ? `cell ${id}` : null, inputs, body);
  variables.push(v);
  for (const o of outputs) variables.push(main.define(o, [`cell ${id}`], (exports) => exports[o]));
  for (const f of files) attachedFiles.set(f.name, {url: String(new URL(`/_file/${f.name}`, location)), mimeType: f.mimeType}); // prettier-ignore
  for (const d of databases) databaseTokens.set(d.name, d);
}

export function open({hash} = {}) {
  const socket = new WebSocket(Object.assign(new URL("/_observablehq", location.href), {protocol: "ws"}));

  socket.onopen = () => {
    console.info("socket open");
    send({type: "hello", path: location.pathname, hash});
  };

  socket.onmessage = (event) => {
    const message = JSON.parse(event.data);
    console.info("↓", message);
    switch (message.type) {
      case "reload": {
        location.reload();
        break;
      }
      case "refresh":
        message.cellIds.forEach((id) => {
          const cell = cellsById.get(id);
          if (cell) define(cell.cell);
        });
        break;
      case "update": {
        const root = document.querySelector("main");
        if (message.previousHash !== hash) {
          console.log("contents out of sync");
          location.reload();
          break;
        }
        hash = message.updatedHash;
        let offset = 0;
        for (const {type, oldPos, items} of message.diff) {
          switch (type) {
            case "add": {
              for (const item of items) {
                switch (item.type) {
                  case "html":
                    if (oldPos + offset < root.children.length) {
                      root.children[oldPos + offset].insertAdjacentHTML("beforebegin", item.html);
                    } else {
                      root.insertAdjacentHTML("beforeend", item.html);
                    }
                    ++offset;
                    item.cellIds.forEach((id) => {
                      const cell = cellsById.get(id);
                      if (cell) define(cell.cell);
                    });
                    break;
                  case "cell":
<<<<<<< HEAD
                    {
                      define({
                        id: item.id,
                        inline: item.inline,
                        inputs: item.inputs,
                        outputs: item.outputs,
                        databases: item.databases,
                        files: item.files,
                        body: (0, eval)(item.body)
                      });
                    }
=======
                    define({
                      id: item.id,
                      inline: item.inline,
                      inputs: item.inputs,
                      outputs: item.outputs,
                      files: item.files,
                      body: (0, eval)(item.body)
                    });
>>>>>>> c2caeabe
                    break;
                }
              }
              break;
            }
            case "remove": {
              let removes = 0;
              for (const item of items) {
                switch (item.type) {
                  case "html":
                    if (oldPos + offset < root.children.length) {
                      root.children[oldPos + offset].remove();
                      ++removes;
                    } else {
                      console.error(`remove out of range: ${oldPos + offset} ≮ ${root.children.length}`);
                    }
                    break;
                  case "cell":
                    cellsById.get(item.id)?.variables.forEach((v) => v.delete());
                    cellsById.delete(item.id);
                    break;
                }
              }
              offset -= removes;
              break;
            }
          }
        }
        break;
      }
    }
  };

  socket.onerror = (error) => {
    console.error(error);
  };

  socket.onclose = () => {
    console.info("socket close");
  };

  function send(message) {
    console.info("↑", message);
    socket.send(JSON.stringify(message));
  }
}

{
  const toggle = document.querySelector("#observablehq-sidebar-toggle");
  let indeterminate = toggle.indeterminate;
  toggle.onclick = () => {
    const matches = matchMedia("(min-width: calc(640px + 4rem + 0.5rem + 240px + 2rem))").matches;
    if (indeterminate) (toggle.checked = !matches), (indeterminate = false);
    else if (toggle.checked === matches) indeterminate = true;
    toggle.indeterminate = indeterminate;
    if (indeterminate) localStorage.removeItem("observablehq-sidebar");
    else localStorage.setItem("observablehq-sidebar", toggle.checked);
  };
  addEventListener("keypress", (event) => {
    if (event.key === "b" && event.metaKey && !event.ctrlKey) {
      toggle.click();
      event.preventDefault();
    }
  });
}<|MERGE_RESOLUTION|>--- conflicted
+++ resolved
@@ -168,28 +168,15 @@
                     });
                     break;
                   case "cell":
-<<<<<<< HEAD
-                    {
-                      define({
-                        id: item.id,
-                        inline: item.inline,
-                        inputs: item.inputs,
-                        outputs: item.outputs,
-                        databases: item.databases,
-                        files: item.files,
-                        body: (0, eval)(item.body)
-                      });
-                    }
-=======
                     define({
                       id: item.id,
                       inline: item.inline,
                       inputs: item.inputs,
                       outputs: item.outputs,
+                      databases: item.databases,
                       files: item.files,
                       body: (0, eval)(item.body)
                     });
->>>>>>> c2caeabe
                     break;
                 }
               }
