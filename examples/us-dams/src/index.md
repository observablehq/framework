--- conflicted
+++ resolved
@@ -199,8 +199,6 @@
     "High"
 ].reverse()
 
-const conditionColors = ["#9498a0", "#4269d0", "#97bbf5", "#efb118", "#ff725c"];
-
 function conditionHazardGrid(width, height) {
 return  Plot.plot({
   width,
@@ -211,20 +209,14 @@
   grid: true,
   x: {domain: conditions, label: "Condition assessment"},
   y: {domain: hazardPotential, label: "Hazard potential"},
-<<<<<<< HEAD
   r: {range: [3, 25]},
-  color: {domain: conditions, range: conditionColors},
-  marks: [
-    Plot.dot(dams, Plot.group({r: "count"}, {x: "conditionAssessment", y: "hazardPotential", fill: "conditionAssessment", tip: true, stroke: "currentColor", strokeWidth: 0.5}))
-=======
   color: {
     domain: conditions,
     range: conditionsColors,
     label: "Condition assessment"
   },
   marks: [
-    Plot.dot(dams, Plot.group({r: "count"}, {x: "conditionAssessment", y: "hazardPotential", fill: "conditionAssessment", tip: true}))
->>>>>>> 7396d383
+    Plot.dot(dams, Plot.group({r: "count"}, {x: "conditionAssessment", y: "hazardPotential", fill: "conditionAssessment", tip: true, stroke: "currentColor", strokeWidth: 0.5}))
   ]
 });
 }
@@ -235,7 +227,6 @@
 // TODO add interactivity here
 
 function conditionByAge(width, height) {
-<<<<<<< HEAD
     return Plot.plot({
         width,
         height: height - 50,
@@ -243,27 +234,11 @@
         marginTop: 0,
         x: {label: "Year construction finished", tickFormat: "Y", labelAnchor: "center", labelArrow: "none"},
         y: {label: "Number of dams", grid: true, ticks: 5, tickSize: 0},
-        color: {domain: conditions, range: conditionColors, legend: true},
+        color: {domain: conditions, range: conditionsColors, legend: true},
         marks: [
             Plot.rectY(dams, Plot.binX({y: "count"}, {x: "yearCompleted", fill: "conditionAssessment", order: conditions, interval: 10, tip: true}))
         ]
     })
-=======
-  return Plot.plot({
-    width,
-    height: height,
-    x: {label: "Year construction finished", tickFormat: "Y", labelAnchor: "center", labelArrow: "none"},
-    y: {label: "Number of dams", grid: true, ticks: 5, tickSize: 0},
-    color: {
-      domain: conditions,
-      range: conditionsColors.reverse(),
-      label: "Condition assessment"
-    },
-    marks: [
-      Plot.rectY(dams, Plot.binX({y: "count"}, {x: "yearCompleted", fill: "conditionAssessment", order: conditions.reverse(), interval: 10, tip: true}))
-    ]
-  })
->>>>>>> 7396d383
 };
 ```
 
@@ -276,7 +251,7 @@
     marginTop: 0,
     marginLeft: 100,
     marginBottom: 40,
-    color: {domain: conditions, range: conditionColors, legend: true},
+    color: {domain: conditions, range: conditionsColors, legend: true},
     y: {label: null},
     x: {label: "Number of dams", grid: true, ticks: 5, tickSize: 0},
     marks: [
