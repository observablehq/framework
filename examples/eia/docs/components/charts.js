--- conflicted
+++ resolved
@@ -1,7 +1,4 @@
 import * as Plot from "npm:@observablehq/plot";
-<<<<<<< HEAD
-import {extent, format} from "npm:d3";
-=======
 import {extent, format, rollup, timeFormat} from "npm:d3";
 
 function friendlyTypeName(d) {
@@ -14,7 +11,6 @@
       return "Net generation";
   }
 }
->>>>>>> f85e0d81
 
 // Top 5 balancing authorities chart
 export function top5BalancingAuthoritiesChart(width, height, top5Demand, maxDemand) {
@@ -39,7 +35,6 @@
         fill: "var(--theme-foreground-alt)",
         opacity: 0.2,
         sort: {y: "x", reverse: true, limit: 10},
-<<<<<<< HEAD
         channels: {demand: {value: (d) => `${format(".1f")(d.value / 1000)} GWh`, label: "Demand"}},
         tip: {
           format: {
@@ -67,10 +62,6 @@
         fontWeight: 500,
         textAnchor: "start",
         fill: "var(--theme-foreground-alt)",
-=======
-        tip: true,
-        title: ({name, value}) => `name: ${name}\ndemand: ${value / 1000} GWh`
->>>>>>> f85e0d81
       })
     ]
   });
