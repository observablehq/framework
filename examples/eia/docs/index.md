--- conflicted
+++ resolved
@@ -127,7 +127,6 @@
 ```
 
 ```js
-<<<<<<< HEAD
 // treemap data (sub-ba, ba, region, country)
 subregionDemand
 ```
@@ -154,9 +153,7 @@
 
 
 ```js
-=======
 // Establish colors
->>>>>>> 9c7f967a
 const color = Plot.scale({
   color: {
     type: "linear",
@@ -186,131 +183,9 @@
     <h3>Percent change in electricity demand from previous hour</h3>
     <h3>Most recent hourly data: ${dateTimeFormat(hours[hoursAgo])}</h3>
     <h3></h3>
-  ${resize((width, height) => html`<div>${
-Plot.plot({
-  width: Math.min(width - 30, 400),
-  height: 42,
-  y: { axis: null },
-  marks: [
-    Plot.raster({
-      y1: 0,
-      y2: 1,
-      x1: -.19,
-      x2: .19,
-      fill: (x, y) => color.apply(x)
-    }),
-    Plot.ruleX([-.15, 0, .15], { insetBottom: -5 }),
-    Plot.axisX([-.15, 0, .15], { tickFormat: d3.format("+.0%"), tickSize: 0 }),
-    Plot.dot(["Generating only", "Unavailable"], {
-      x: [.23, .40],
-      r: 5,
-      dx: -8,
-      fill: [colorGenerating, colorUnavailable],
-      stroke: "grey"
-    }),
-    Plot.text(["Generating only", "Unavailable"], {
-      x: [.23, .40],
-      textAnchor: "start"
-    })
-  ]
-})}${
-Plot.plot({
-    width: Math.min(width, 620),
-    height: Math.min(width, 620) * 0.7,
-    caption:
-      "Data: US Energy Information Administration. Locations are representative.",
-    color: {
-      ...color,
-      transform: (d) => d / 100,
-      label: "Change in demand (%) from previous hour"
-    },
-    projection: {
-      type: "albers",
-      insetTop: 15,
-    },
-    r: {
-      domain: d3.extent(eiaPoints, (d) => d.radius),
-      range: [4, 30]
-    },
-    marks: [
-      Plot.geo(nation, { fill: "currentColor", fillOpacity: 0.1,  stroke: "var(--theme-background-alt)" }),
-      Plot.geo(statemesh, { stroke: "var(--theme-background-alt)", strokeWidth: 0.8}),
-      Plot.arrow(eiaConnRefSpatial, {
-        filter: (d) => d.location1[0] > d.location2[0],
-        x1: (d) => d.location1[0],
-        y1: (d) => d.location1[1],
-        x2: (d) => d.location2[0],
-        y2: (d) => d.location2[1],
-        stroke: "currentColor",
-        strokeWidth: 0.5,
-        opacity: 0.7,
-        bend: 7,
-        headLength: 0
-      }),
-      Plot.dot(eiaPoints, {
-        x: "lon",
-        y: "lat",
-        r: "radius",
-        stroke: "gray",
-        strokeWidth: 1,
-        filter: (d) => isNaN(baHourlyChange.get(d.name)) && !(d.region_id === "MEX" || d.region_id === "CAN"),
-        fill: "#6D6D6D"
-      }),
-      Plot.dot(eiaPoints, {
-        x: "lon",
-        y: "lat",
-        r: 4,
-        symbol: "square",
-        stroke: "gray",
-        strokeWidth: 1,
-        filter: (d) => d.region_id === "MEX" || d.region_id === "CAN",
-        fill: "#6D6D6D"
-      }),
-      Plot.dot(eiaPoints, {
-        filter: (d) => genOnlyBA.includes(d.id),
-        x: "lon",
-        y: "lat",
-        r: "radius",
-        fill: colorGenerating,
-        stroke: "gray",
-        strokeWidth: 1
-      }),
-      Plot.dot(eiaPoints, {
-        x: "lon",
-        y: "lat",
-        r: "radius",
-        stroke: colorUnavailable,
-        strokeWidth: 1,
-        filter: (d) => !isNaN(baHourlyChange.get(d.name)),
-        fill: (d) => baHourlyChange.get(d.name)
-      }),
-      Plot.text(eiaPoints, {
-        x: "lon",
-        y: "lat",
-        text: (d) => (d.radius > 10000 ? d.id : null),
-        fontWeight: 800,
-        fill: "black"
-      }),
-      Plot.tip(
-        eiaPoints,
-        Plot.pointer({
-          x: "lon",
-          y: "lat",
-          title: (d) =>
-            `${d.name} (${d.id})\nChange from previous hour: ${
-              isNaN(baHourlyChange.get(d.name))
-                ? "Unavailable"
-                : baHourlyChange.get(d.name).toFixed(1) + "%"
-            }\nLatest hourly demand: ${
-              isNaN(baHourlyLatest.get(d.name))
-                ? "Unavailable"
-                : (baHourlyLatest.get(d.name) / 1000).toFixed(2) + " GWh"
-            }`
-        })
-      )
-    ]
-  })}</div>`
-)}</div>
+    ${resize((width) => html`<div>${renderLegend(width)}${renderMap(width)}</div>`)}
+  </div>
+
   <div class="card grid-colspan-2 grid-rowspan-1">
   <h2>Top balancing authorities by demand, latest hour (GWh)</h2>
   <h3>${dateTimeFormat(timeParse(baLatestHourlyDemandLower48[0].period))}</h3>
@@ -348,22 +223,7 @@
   </div>
   <div class="card grid-colspan-2 grid-rowspan-1">
   <h2>Neighboring country interchange (GWh)</h2>
-   ${resize((width, height) => Plot.plot({
-    width,
-    marginTop: 0,
-    height: height - 50,
-    color: { legend: true, range: ["#B6B5B1", "gray"]},
-    grid: true,
-    y: {label: null},
-    x: {type: "time", domain: d3.extent(usDemandGenForecast.map(d => d.date))},
-    marks: [
-        Plot.areaY(
-            countryInterchangeSeries,
-            { x: "date", y: d => d.value / 1000, curve: "step", fill: "id", tip: true}
-        ),
-        Plot.ruleY([0])
-    ]
-}))
+   ${resize((width, height) => renderLegend(width, height))
    }
 </div>
 </div>
@@ -385,4 +245,138 @@
 
 This page reenvisions parts of the US Energy Information Administration's [Hourly Electric Grid Monitor](<(https://www.eia.gov/electricity/gridmonitor/dashboard/electric_overview/US48/US48)>). Visit [About the EIA-930 data](https://www.eia.gov/electricity/gridmonitor/about) to learn more about data collection and quality, the US electric grid, and balancing authorities responsible for nationwide electricity interchange.
 
-Some code for EIA data access and wrangling is reused from Observable notebooks by Ian Johnson. Thank you Ian!+Some code for EIA data access and wrangling is reused from Observable notebooks by Ian Johnson. Thank you Ian!
+
+
+```js
+// Map legend
+function renderLegend() {
+Plot.plot({
+  width: Math.min(width - 30, 400),
+  height: 42,
+  y: { axis: null },
+  marks: [
+    Plot.raster({
+      y1: 0,
+      y2: 1,
+      x1: -.19,
+      x2: .19,
+      fill: (x, y) => color.apply(x)
+    }),
+    Plot.ruleX([-.15, 0, .15], { insetBottom: -5 }),
+    Plot.axisX([-.15, 0, .15], { tickFormat: d3.format("+.0%"), tickSize: 0 }),
+    Plot.dot(["Generating only", "Unavailable"], {
+      x: [.23, .40],
+      r: 5,
+      dx: -8,
+      fill: [colorGenerating, colorUnavailable],
+      stroke: "grey"
+    }),
+    Plot.text(["Generating only", "Unavailable"], {
+      x: [.23, .40],
+      textAnchor: "start"
+    })
+  ]
+});
+}
+
+// Map
+function renderMap(width) {
+  return Plot.plot({
+    width: Math.min(width, 620),
+    height: Math.min(width, 620) * 0.7,
+    caption:
+      "Data: US Energy Information Administration. Locations are representative.",
+    color: {
+      ...color,
+      transform: (d) => d / 100,
+      label: "Change in demand (%) from previous hour"
+    },
+    projection: {
+      type: "albers",
+      insetTop: 15,
+    },
+    r: {
+      domain: d3.extent(eiaPoints, (d) => d.radius),
+      range: [4, 30]
+    },
+    marks: [
+      Plot.geo(nation, { fill: "currentColor", fillOpacity: 0.1,  stroke: "var(--theme-background-alt)" }),
+      Plot.geo(statemesh, { stroke: "var(--theme-background-alt)", strokeWidth: 0.8}),
+      Plot.arrow(eiaConnRefSpatial, {
+        filter: (d) => d.location1[0] > d.location2[0],
+        x1: (d) => d.location1[0],
+        y1: (d) => d.location1[1],
+        x2: (d) => d.location2[0],
+        y2: (d) => d.location2[1],
+        stroke: "currentColor",
+        strokeWidth: 0.5,
+        opacity: 0.7,
+        bend: 7,
+        headLength: 0
+      }),
+      Plot.dot(eiaPoints, {
+        x: "lon",
+        y: "lat",
+        r: "radius",
+        stroke: "gray",
+        strokeWidth: 1,
+        filter: (d) => isNaN(baHourlyChange.get(d.name)) && !(d.region_id === "MEX" || d.region_id === "CAN"),
+        fill: "#6D6D6D"
+      }),
+      Plot.dot(eiaPoints, {
+        x: "lon",
+        y: "lat",
+        r: 4,
+        symbol: "square",
+        stroke: "gray",
+        strokeWidth: 1,
+        filter: (d) => d.region_id === "MEX" || d.region_id === "CAN",
+        fill: "#6D6D6D"
+      }),
+      Plot.dot(eiaPoints, {
+        filter: (d) => genOnlyBA.includes(d.id),
+        x: "lon",
+        y: "lat",
+        r: "radius",
+        fill: colorGenerating,
+        stroke: "gray",
+        strokeWidth: 1
+      }),
+      Plot.dot(eiaPoints, {
+        x: "lon",
+        y: "lat",
+        r: "radius",
+        stroke: colorUnavailable,
+        strokeWidth: 1,
+        filter: (d) => !isNaN(baHourlyChange.get(d.name)),
+        fill: (d) => baHourlyChange.get(d.name)
+      }),
+      Plot.text(eiaPoints, {
+        x: "lon",
+        y: "lat",
+        text: (d) => (d.radius > 10000 ? d.id : null),
+        fontWeight: 800,
+        fill: "black"
+      }),
+      Plot.tip(
+        eiaPoints,
+        Plot.pointer({
+          x: "lon",
+          y: "lat",
+          title: (d) =>
+            `${d.name} (${d.id})\nChange from previous hour: ${
+              isNaN(baHourlyChange.get(d.name))
+                ? "Unavailable"
+                : baHourlyChange.get(d.name).toFixed(1) + "%"
+            }\nLatest hourly demand: ${
+              isNaN(baHourlyLatest.get(d.name))
+                ? "Unavailable"
+                : (baHourlyLatest.get(d.name) / 1000).toFixed(2) + " GWh"
+            }`
+        })
+      )
+    ]
+  })
+}
+```