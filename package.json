--- conflicted
+++ resolved
@@ -22,16 +22,10 @@
     "observable": "bin/observable-init.js"
   },
   "scripts": {
-<<<<<<< HEAD
-    "dev": "tsx watch --no-warnings=ExperimentalWarning ./bin/observable.ts preview",
-    "build": "rm -rf dist && tsx --no-warnings=ExperimentalWarning ./bin/observable.ts build",
-    "deploy": "tsx --no-warnings=ExperimentalWarning ./bin/observable.ts deploy",
-=======
     "dev": "rm -f docs/themes.md docs/theme/*.md && (tsx watch docs/theme/generate-themes.ts & tsx watch --no-warnings=ExperimentalWarning ./bin/observable.ts preview)",
     "build": "yarn rebuild-themes && rm -rf dist && tsx --no-warnings=ExperimentalWarning ./bin/observable.ts build",
     "deploy": "yarn rebuild-themes && tsx --no-warnings=ExperimentalWarning ./bin/observable.ts deploy",
     "rebuild-themes": "rm -f docs/themes.md docs/theme/*.md && tsx docs/theme/generate-themes.ts",
->>>>>>> abad88a9
     "test": "yarn test:mocha && yarn test:tsc && yarn test:lint && yarn test:prettier",
     "test:coverage": "c8 yarn test:mocha",
     "test:mocha": "rm -rf test/.observablehq/cache test/input/build/*/.observablehq/cache && OBSERVABLE_TELEMETRY_DISABLE=1 TZ=America/Los_Angeles tsx --no-warnings=ExperimentalWarning ./node_modules/.bin/mocha 'test/**/*-test.*'",
