--- conflicted
+++ resolved
@@ -1,18 +1,10 @@
 import assert from "node:assert";
 import deepEqual from "fast-deep-equal";
 import {isEnoent} from "../src/error.js";
-<<<<<<< HEAD
-import {type ParseResult, parseMarkdown} from "../src/markdown.js";
-import {normalizePieceHtml} from "../src/markdown.js";
+import type {MarkdownPage} from "../src/markdown.js";
+import {parseMarkdown} from "../src/markdown.js";
 import {mkdir, readFile, readdirSync, statSync, unlink, writeFile} from "../src/normalizedFs.js";
 import {basename, join, resolve} from "../src/normalizedPath.js";
-
-const html = (strings, ...values) => String.raw({raw: strings}, ...values);
-const mockContext = () => ({files: [], imports: [], pieces: [], startLine: 0, currentLine: 0});
-=======
-import type {MarkdownPage} from "../src/markdown.js";
-import {parseMarkdown} from "../src/markdown.js";
->>>>>>> de4fe09b
 
 describe("parseMarkdown(input)", () => {
   const inputRoot = "test/input";
