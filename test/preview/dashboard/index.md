# Index

```js
<<<<<<< HEAD
import formatTitle from "./format.js"
display(formatTitle('index'));
```

```js
const file = FileAttachment("file.csv");
=======
import formatTitle from "./format.js";

display(formatTitle("index"));
>>>>>>> cb2befbf
```<|MERGE_RESOLUTION|>--- conflicted
+++ resolved
@@ -1,16 +1,7 @@
 # Index
 
 ```js
-<<<<<<< HEAD
-import formatTitle from "./format.js"
-display(formatTitle('index'));
-```
-
-```js
-const file = FileAttachment("file.csv");
-=======
 import formatTitle from "./format.js";
 
 display(formatTitle("index"));
->>>>>>> cb2befbf
 ```