import assert from "node:assert";
import {commandRequiresAuthenticationMessage} from "../src/commandInstruction.js";
import {Deferred} from "../src/deferred.js";
import {CliError} from "../src/error.js";
import {login, logout, whoami} from "../src/observableApiAuth.js";
import {MockAuthEffects} from "./mocks/authEffects.js";
import {getCurrentObservableApi, mockObservableApi, validApiKey} from "./mocks/observableApi.js";

describe("login command", () => {
  mockObservableApi();

  it("works", async () => {
    const effects = new MockAuthEffects();
    assert.equal(effects.observableApiKey, null);
    getCurrentObservableApi()
      .handlePostAuthRequest("FAKEPASS")
      .handlePostAuthRequestPoll("accepted", {id: "MOCK-ID", key: validApiKey})
      .handleGetCurrentUser()
      .start();

    await login(effects, {pollTime: 10});
    assert.deepEqual(await effects.setApiKeyDeferred.promise, {id: "MOCK-ID", key: validApiKey});
    assert.equal(effects.observableApiKey, validApiKey);
    effects.clack.log.assertLogged({
      message: /.*Your confirmation code.*FAKEPASS.*\/auth-device.*/ms
    });
  });

  it("polls until the key is accepted", async () => {
    // This test involves waiting a second for two poll cycles. Maybe we should mock time, or make the interval configurable?
    const effects = new MockAuthEffects();
    getCurrentObservableApi()
      .handlePostAuthRequest("FAKEPASS")
      .handlePostAuthRequestPoll("pending")
      .handlePostAuthRequestPoll("accepted", {id: "MOCK-ID", key: validApiKey})
      .handleGetCurrentUser()
      .start();

    await login(effects, {pollTime: 10});
    assert.equal(effects.observableApiKey, validApiKey);
  }).timeout(3000);

  it("handles expired requests", async () => {
    const effects = new MockAuthEffects();
    getCurrentObservableApi().handlePostAuthRequest("FAKEPASS").handlePostAuthRequestPoll("expired").start();

    try {
      await login(effects, {pollTime: 10});
      assert.fail("expected failure");
    } catch (error) {
      CliError.assert(error, {message: "That confirmation code expired."});
    }
    assert.equal(effects.observableApiKey, null);
  });

  it("handles consumed requests", async () => {
    const effects = new MockAuthEffects();
    getCurrentObservableApi().handlePostAuthRequest("FAKEPASS").handlePostAuthRequestPoll("consumed").start();

    try {
      await login(effects, {pollTime: 10});
      assert.fail("expected failure");
    } catch (error) {
      CliError.assert(error, {message: "That confirmation code has already been used."});
    }
    assert.equal(effects.observableApiKey, null);
  });
});

describe("logout command", () => {
  it("removes the API key from the config", async () => {
    const effects = new MockAuthEffects({apiKey: "original-key"});
    await logout(effects);
    assert.equal(effects.observableApiKey, null);
    assert.equal(await effects.setApiKeyDeferred.promise, undefined);
    effects.logger.assertExactLogs([]);
  });
});

describe("whoami command", () => {
  mockObservableApi();

  it("errors when there is no API key", async () => {
    const effects = new MockAuthEffects({apiKey: null});
    try {
      await whoami(effects);
      assert.fail("error expected");
    } catch (err) {
      CliError.assert(err, {message: commandRequiresAuthenticationMessage});
    }
  });

  it("works when there is an API key that is invalid", async () => {
    getCurrentObservableApi().handleGetCurrentUser({status: 401}).start();
    const effects = new MockAuthEffects({apiKey: "MOCK-INVALID-KEY"});
    await whoami(effects);
    effects.logger.assertExactLogs([/^Your API key is invalid/]);
  });

  it("works when there is a valid API key", async () => {
    getCurrentObservableApi().handleGetCurrentUser().start();
    const effects = new MockAuthEffects({apiKey: "MOCK-VALID-KEY"});
    await whoami(effects);
    effects.logger.assertExactLogs([
      /^You are logged into.*as Mock User/,
      /^You have access to the following workspaces/,
      /Mock User's Workspace/
    ]);
  });
<<<<<<< HEAD
});

export class MockAuthEffects extends MockConfigEffects implements AuthEffects {
  public logger = new MockLogger();
  public openBrowserDeferred = new Deferred<string>();
  public setApiKeyDeferred = new Deferred<{id: string; apiKey: string}>();
  public exitDeferred = new Deferred<void>();
  public isTty: boolean;
  public observableApiKey: string | null = null;
  public outputColumns: number = 80;
  public clack = new TestClackEffects();

  constructor({apiKey = null, isTty = true}: {apiKey?: string | null; isTty?: boolean} = {}) {
    super();
    this.observableApiKey = apiKey;
    this.isTty = isTty;
  }

  async getObservableApiKey(effects: AuthEffects = this) {
    if (effects !== this) throw new Error("don't pass unrelated effects to mock effects methods");
    if (!this.observableApiKey) return null;
    return {source: "test" as const, key: this.observableApiKey};
  }
  async setObservableApiKey(info) {
    this.setApiKeyDeferred.resolve(info);
    this.observableApiKey = info?.key;
  }
  openUrlInBrowser(url: string) {
    this.openBrowserDeferred.resolve(url);
    return Promise.resolve(undefined);
  }
  waitForEnter() {
    return Promise.resolve(undefined);
  }
  exitSuccess() {
    this.exitDeferred.resolve(undefined);
  }
}
=======
});
>>>>>>> e4398308
<|MERGE_RESOLUTION|>--- conflicted
+++ resolved
@@ -1,6 +1,5 @@
 import assert from "node:assert";
 import {commandRequiresAuthenticationMessage} from "../src/commandInstruction.js";
-import {Deferred} from "../src/deferred.js";
 import {CliError} from "../src/error.js";
 import {login, logout, whoami} from "../src/observableApiAuth.js";
 import {MockAuthEffects} from "./mocks/authEffects.js";
@@ -107,45 +106,4 @@
       /Mock User's Workspace/
     ]);
   });
-<<<<<<< HEAD
-});
-
-export class MockAuthEffects extends MockConfigEffects implements AuthEffects {
-  public logger = new MockLogger();
-  public openBrowserDeferred = new Deferred<string>();
-  public setApiKeyDeferred = new Deferred<{id: string; apiKey: string}>();
-  public exitDeferred = new Deferred<void>();
-  public isTty: boolean;
-  public observableApiKey: string | null = null;
-  public outputColumns: number = 80;
-  public clack = new TestClackEffects();
-
-  constructor({apiKey = null, isTty = true}: {apiKey?: string | null; isTty?: boolean} = {}) {
-    super();
-    this.observableApiKey = apiKey;
-    this.isTty = isTty;
-  }
-
-  async getObservableApiKey(effects: AuthEffects = this) {
-    if (effects !== this) throw new Error("don't pass unrelated effects to mock effects methods");
-    if (!this.observableApiKey) return null;
-    return {source: "test" as const, key: this.observableApiKey};
-  }
-  async setObservableApiKey(info) {
-    this.setApiKeyDeferred.resolve(info);
-    this.observableApiKey = info?.key;
-  }
-  openUrlInBrowser(url: string) {
-    this.openBrowserDeferred.resolve(url);
-    return Promise.resolve(undefined);
-  }
-  waitForEnter() {
-    return Promise.resolve(undefined);
-  }
-  exitSuccess() {
-    this.exitDeferred.resolve(undefined);
-  }
-}
-=======
-});
->>>>>>> e4398308
+});