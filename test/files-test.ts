import assert from "node:assert";
<<<<<<< HEAD
import os from "node:os";
import {maybeStat, prepareOutput, visitFiles, visitMarkdownFiles} from "../src/files.js";
import {stat} from "../src/normalizedFs.js";
=======
import {stat} from "node:fs/promises";
import {getClientPath, maybeStat, prepareOutput, visitFiles, visitMarkdownFiles} from "../src/files.js";

describe("getClientPath(entry)", () => {
  it("returns the relative path to the specified source", () => {
    assert.strictEqual(getClientPath("src/client/main.js"), "src/client/main.js");
    assert.strictEqual(getClientPath("./src/client/main.js"), "src/client/main.js");
    assert.strictEqual(getClientPath("./src/client/main.ts"), "src/client/main.ts");
    assert.strictEqual(getClientPath("./src/client/stdlib/resize.ts"), "src/client/stdlib/resize.ts");
  });
  it("returns a TypeScript (.ts) path if the JavaScript (.js) does not exist", () => {
    assert.strictEqual(getClientPath("./src/client/stdlib/resize.js"), "src/client/stdlib/resize.ts");
  });
});
>>>>>>> de4fe09b

describe("prepareOutput(path)", () => {
  it("does nothing if passed the current directory", async () => {
    assert.strictEqual(await prepareOutput("."), undefined);
  });
});

describe("maybeStat(path)", () => {
  it("returns stat if the file does not exist", async () => {
    assert.deepStrictEqual(await maybeStat("README.md"), await stat("README.md"));
  });
  it("rethrows unexpected error", async () => {
    const expected = new Error();
    assert.rejects(
      () =>
        maybeStat({
          toString(): string {
            throw expected;
          }
        } as string),
      expected
    );
  });
  it("returns undefined if the file does not exist", async () => {
    assert.strictEqual(await maybeStat("does/not/exist.txt"), undefined);
  });
});

describe("visitFiles(root)", () => {
  it("visits all files in a directory, return the relative path from the root", async () => {
    assert.deepStrictEqual(await collect(visitFiles("test/input/build/files")), [
      "custom-styles.css",
      "file-top.csv",
      "files.md",
      "observable logo small.png",
      "observable logo.png",
      "subsection/additional-styles.css",
      "subsection/file-sub.csv",
      "subsection/subfiles.md"
    ]);
  });
  it("handles circular symlinks, visiting files only once", async function () {
    if (os.platform() === "win32") this.skip(); // symlinks are not the same on Windows
    assert.deepStrictEqual(await collect(visitFiles("test/input/circular-files")), ["a/a.txt", "b/b.txt"]);
  });
});

describe("visitMarkdownFiles(root)", () => {
  it("visits all Markdown files in a directory, return the relative path from the root", async () => {
    assert.deepStrictEqual(await collect(visitMarkdownFiles("test/input/build/files")), [
      "files.md",
      "subsection/subfiles.md"
    ]);
  });
});

async function collect(generator: AsyncGenerator<string>): Promise<string[]> {
  const values: string[] = [];
  for await (const value of generator) {
    if (value.startsWith(".observablehq/cache/")) continue;
    values.push(value);
  }
  return values;
}<|MERGE_RESOLUTION|>--- conflicted
+++ resolved
@@ -1,11 +1,7 @@
 import assert from "node:assert";
-<<<<<<< HEAD
 import os from "node:os";
-import {maybeStat, prepareOutput, visitFiles, visitMarkdownFiles} from "../src/files.js";
+import {getClientPath, maybeStat, prepareOutput, visitFiles, visitMarkdownFiles} from "../src/files.js";
 import {stat} from "../src/normalizedFs.js";
-=======
-import {stat} from "node:fs/promises";
-import {getClientPath, maybeStat, prepareOutput, visitFiles, visitMarkdownFiles} from "../src/files.js";
 
 describe("getClientPath(entry)", () => {
   it("returns the relative path to the specified source", () => {
@@ -18,7 +14,6 @@
     assert.strictEqual(getClientPath("./src/client/stdlib/resize.js"), "src/client/stdlib/resize.ts");
   });
 });
->>>>>>> de4fe09b
 
 describe("prepareOutput(path)", () => {
   it("does nothing if passed the current directory", async () => {
