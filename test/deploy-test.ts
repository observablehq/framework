--- conflicted
+++ resolved
@@ -12,10 +12,7 @@
   getCurrentObservableApi,
   invalidApiKey,
   mockObservableApi,
-<<<<<<< HEAD
   userWithOneWorkspace,
-=======
->>>>>>> 61a071d1
   userWithTwoWorkspaces,
   userWithZeroWorkspaces,
   validApiKey
