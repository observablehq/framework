--- conflicted
+++ resolved
@@ -3,7 +3,7 @@
 import {normalizeConfig} from "../src/config.js";
 import {type DeployEffects, type DeployOptions, deploy, promptDeployTarget} from "../src/deploy.js";
 import {CliError, isHttpError} from "../src/error.js";
-import {ObservableApiClient} from "../src/observableApiClient.js";
+import {GetCurrentUserResponse, ObservableApiClient} from "../src/observableApiClient.js";
 import type {DeployConfig} from "../src/observableApiConfig.js";
 import {TestClackEffects} from "./mocks/clack.js";
 import {mockJsDelivr} from "./mocks/jsdelivr.js";
@@ -12,18 +12,12 @@
   getCurrentObservableApi,
   invalidApiKey,
   mockObservableApi,
-<<<<<<< HEAD
-  userWithZeroWorkspaces,
-  validApiKey
-} from "./mocks/observableApi.js";
-import {MockAuthEffects} from "./observableApiAuth-test.js";
-=======
   userWithOneWorkspace,
   userWithTwoWorkspaces,
   userWithZeroWorkspaces,
   validApiKey
 } from "./mocks/observableApi.js";
->>>>>>> 1ba0da38
+import {MockAuthEffects} from "./observableApiAuth-test.js";
 import {MockConfigEffects} from "./observableApiConfig-test.js";
 
 // These files are implicitly generated. This may change over time, so they’re
@@ -644,7 +638,7 @@
     const effects = new MockDeployEffects({isTty: false});
     const api = new ObservableApiClient({apiKey: {key: validApiKey, source: "test"}});
     try {
-      await promptDeployTarget(effects, api, TEST_CONFIG);
+      await promptDeployTarget(effects, api, TEST_CONFIG, {} as GetCurrentUserResponse);
     } catch (error) {
       CliError.assert(error, {message: "Deploy not configured."});
     }
@@ -653,9 +647,8 @@
   it("throws an error when the user has no workspaces", async () => {
     const effects = new MockDeployEffects();
     const api = new ObservableApiClient({apiKey: {key: validApiKey, source: "test"}});
-    getCurrentObservableApi().handleGetCurrentUser({user: userWithZeroWorkspaces}).start();
-    try {
-      await promptDeployTarget(effects, api, TEST_CONFIG);
+    try {
+      await promptDeployTarget(effects, api, TEST_CONFIG, userWithZeroWorkspaces);
     } catch (error) {
       effects.clack.log.assertLogged({message: /You don’t have any Observable workspaces/});
       CliError.assert(error, {message: "No Observable workspace found.", print: false});
@@ -672,11 +665,8 @@
       projectSlug // what slug do you want to use
     ];
     const api = new ObservableApiClient({apiKey: {key: validApiKey, source: "test"}});
-    getCurrentObservableApi()
-      .handleGetCurrentUser({user: userWithTwoWorkspaces})
-      .handleGetWorkspaceProjects({workspaceLogin: workspace.login, projects: []})
-      .start();
-    const result = await promptDeployTarget(effects, api, TEST_CONFIG);
+    getCurrentObservableApi().handleGetWorkspaceProjects({workspaceLogin: workspace.login, projects: []}).start();
+    const result = await promptDeployTarget(effects, api, TEST_CONFIG, userWithTwoWorkspaces);
     assert.deepEqual(result, {
       create: true,
       projectSlug,
