import {getCurrentAgent, mockAgent} from "./undici.js";

<<<<<<< HEAD
const packages: [name: string, {version: string; dependencies?: Record<string, string>}][] = [
  ["@duckdb/duckdb-wasm", {version: "1.29.0"}],
=======
const packages: [name: string, {version: string; contents?: string; dependencies?: Record<string, string>}][] = [
  ["@duckdb/duckdb-wasm", {version: "1.28.0"}],
  ["@example/url-import", {version: "1.0.0", contents: "import('https://example.com');"}],
>>>>>>> e2a3de65
  ["@observablehq/inputs", {version: "0.10.6"}],
  ["@observablehq/plot", {version: "0.6.11"}],
  ["@observablehq/sample-datasets", {version: "1.0.1"}],
  ["@viz-js/viz", {version: "3.2.3"}],
  ["apache-arrow", {version: "15.0.1"}],
  ["arquero", {version: "5.3.0"}],
  ["canvas-confetti", {version: "1.9.2"}],
  ["d3-array", {version: "3.2.4"}],
  ["d3-dsv", {version: "3.0.1"}],
  ["d3", {version: "7.8.5", dependencies: {"d3-array": "3"}}],
  ["echarts", {version: "5.5.0"}],
  ["exceljs", {version: "4.4.0"}],
  ["htl", {version: "0.3.1"}],
  ["isoformat", {version: "0.2.1"}],
  ["jszip", {version: "3.10.1"}],
  ["katex", {version: "0.16.9"}],
  ["leaflet", {version: "1.9.4"}],
  ["lodash", {version: "4.17.21"}],
  ["mapbox-gl", {version: "3.1.2"}],
  ["mermaid", {version: "10.6.1"}],
  ["parquet-wasm", {version: "0.6.0"}],
  ["react", {version: "18.3.1"}],
  ["react-dom", {version: "18.3.1"}],
  ["sql.js", {version: "1.9.0"}],
  ["topojson-client", {version: "3.1.0"}]
];

export function mockJsDelivr() {
  mockAgent();
  before(async () => {
    const agent = getCurrentAgent();
    const registryClient = agent.get("https://registry.npmjs.org");
    const cdnClient = agent.get("https://cdn.jsdelivr.net");
    for (const [name, pkg] of packages) {
      registryClient
        .intercept({path: `/${name}/latest`, method: "GET"})
        .reply(200, {version: pkg.version}, {headers: {"content-type": "application/json; charset=utf-8"}})
        .persist();
      registryClient
        .intercept({path: `/${name}`, method: "GET"})
        .reply(200, {versions: {[pkg.version]: {}}}, {headers: {"content-type": "application/json; charset=utf-8"}})
        .persist();
      cdnClient
        .intercept({path: `/npm/${name}@${pkg.version}/package.json`, method: "GET"})
        .reply(200, pkg, {headers: {"content-type": "application/json; charset=utf-8"}})
        .persist(); // prettier-ignore
      cdnClient
        .intercept({path: new RegExp(`^/npm/${name}@${pkg.version}/`), method: "GET"})
        .reply(200, pkg.contents ?? "", {headers: {"cache-control": "public, immutable", "content-type": "text/javascript; charset=utf-8"}})
        .persist(); // prettier-ignore
    }
  });
}<|MERGE_RESOLUTION|>--- conflicted
+++ resolved
@@ -1,13 +1,8 @@
 import {getCurrentAgent, mockAgent} from "./undici.js";
 
-<<<<<<< HEAD
-const packages: [name: string, {version: string; dependencies?: Record<string, string>}][] = [
+const packages: [name: string, {version: string; contents?: string; dependencies?: Record<string, string>}][] = [
   ["@duckdb/duckdb-wasm", {version: "1.29.0"}],
-=======
-const packages: [name: string, {version: string; contents?: string; dependencies?: Record<string, string>}][] = [
-  ["@duckdb/duckdb-wasm", {version: "1.28.0"}],
   ["@example/url-import", {version: "1.0.0", contents: "import('https://example.com');"}],
->>>>>>> e2a3de65
   ["@observablehq/inputs", {version: "0.10.6"}],
   ["@observablehq/plot", {version: "0.6.11"}],
   ["@observablehq/sample-datasets", {version: "1.0.1"}],
