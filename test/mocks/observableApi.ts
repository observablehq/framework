--- conflicted
+++ resolved
@@ -1,16 +1,12 @@
 import type {MockAgent} from "undici";
 import {type Interceptable} from "undici";
-<<<<<<< HEAD
 import type {PostAuthRequestPollResponse, PostAuthRequestResponse} from "../../src/observableApiClient.js";
-import {getObservableApiOrigin, getObservableUiOrigin} from "../../src/observableApiClient.js";
-=======
 import {
   type GetProjectResponse,
   type PaginatedList,
   getObservableApiOrigin,
   getObservableUiOrigin
 } from "../../src/observableApiClient.js";
->>>>>>> ef7adc94
 import {getCurrentAgent, mockAgent} from "./undici.js";
 
 export const validApiKey = "MOCK-VALID-KEY";
@@ -34,11 +30,7 @@
   });
 }
 
-<<<<<<< HEAD
 export function getCurrentObservableApi(): ObservableApiMock {
-=======
-export function getCurentObservableApi(): ObservableApiMock {
->>>>>>> ef7adc94
   if (!apiMock) throw new Error("mockObservableApi not initialized");
   return apiMock;
 }
