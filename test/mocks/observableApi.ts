--- conflicted
+++ resolved
@@ -77,13 +77,8 @@
     status = 200
   }: {user?: any; status?: number} = {}): ObservableApiMock {
     const response = status == 200 ? JSON.stringify(user) : emptyErrorBody;
-<<<<<<< HEAD
     const headers = status === 401 ? {} : authorizationHeader(status !== 403);
-    this._handlers.push((pool) =>
-=======
-    const headers = authorizationHeader(status != 401);
-    this.addHandler((pool) =>
->>>>>>> 1ba0da38
+    this.addHandler((pool) =>
       pool
         .intercept({path: "/cli/user", headers: headersMatcher(headers)})
         .reply(status, response, {headers: {"content-type": "application/json"}})
@@ -114,13 +109,8 @@
             owner: {id: "workspace-id", login: "workspace-login"}
           } satisfies GetProjectResponse)
         : emptyErrorBody;
-<<<<<<< HEAD
     const headers = authorizationHeader(status !== 401 && status !== 403);
-    this._handlers.push((pool) =>
-=======
-    const headers = authorizationHeader(status != 401);
-    this.addHandler((pool) =>
->>>>>>> 1ba0da38
+    this.addHandler((pool) =>
       pool
         .intercept({path: `/cli/project/@${workspaceLogin}/${projectSlug}`, headers: headersMatcher(headers)})
         .reply(status, response, {headers: {"content-type": "application/json"}})
@@ -153,13 +143,8 @@
             creator
           } satisfies GetProjectResponse)
         : emptyErrorBody;
-<<<<<<< HEAD
-    const headers = authorizationHeader(status !== 403);
-    this._handlers.push((pool) =>
-=======
-    const headers = authorizationHeader(status != 401);
-    this.addHandler((pool) =>
->>>>>>> 1ba0da38
+    const headers = authorizationHeader(status !== 403);
+    this.addHandler((pool) =>
       pool
         .intercept({path: "/cli/project", method: "POST", headers: headersMatcher(headers)})
         .reply(status, response, {headers: {"content-type": "application/json"}})
@@ -177,13 +162,8 @@
     status?: number;
   } = {}): ObservableApiMock {
     const response = status == 200 ? JSON.stringify({title, slug: "bi"}) : emptyErrorBody;
-<<<<<<< HEAD
-    const headers = authorizationHeader(status !== 403);
-    this._handlers.push((pool) =>
-=======
-    const headers = authorizationHeader(status != 401);
-    this.addHandler((pool) =>
->>>>>>> 1ba0da38
+    const headers = authorizationHeader(status !== 403);
+    this.addHandler((pool) =>
       pool
         .intercept({path: `/cli/project/${projectId}/edit`, method: "POST", headers: headersMatcher(headers)})
         .reply(status, response, {headers: {"content-type": "application/json"}})
@@ -209,13 +189,8 @@
             results: projects.map((p) => ({...p, creator, owner, title: p.title ?? "Mock Title"}))
           } satisfies PaginatedList<GetProjectResponse>)
         : emptyErrorBody;
-<<<<<<< HEAD
-    const headers = authorizationHeader(status !== 403);
-    this._handlers.push((pool) =>
-=======
-    const headers = authorizationHeader(status != 401);
-    this.addHandler((pool) =>
->>>>>>> 1ba0da38
+    const headers = authorizationHeader(status !== 403);
+    this.addHandler((pool) =>
       pool
         .intercept({path: `/cli/workspace/@${workspaceLogin}/projects`, headers: headersMatcher(headers)})
         .reply(status, response, {headers: {"content-type": "application/json"}})
@@ -229,13 +204,8 @@
     status = 200
   }: {projectId?: string; deployId?: string; status?: number} = {}): ObservableApiMock {
     const response = status == 200 ? JSON.stringify({id: deployId}) : emptyErrorBody;
-<<<<<<< HEAD
-    const headers = authorizationHeader(status !== 403);
-    this._handlers.push((pool) =>
-=======
-    const headers = authorizationHeader(status != 401);
-    this.addHandler((pool) =>
->>>>>>> 1ba0da38
+    const headers = authorizationHeader(status !== 403);
+    this.addHandler((pool) =>
       pool
         .intercept({path: `/cli/project/${projectId}/deploy`, method: "POST", headers: headersMatcher(headers)})
         .reply(status, response, {headers: {"content-type": "application/json"}})
@@ -249,13 +219,8 @@
     repeat = 1
   }: {deployId?: string; status?: number; repeat?: number} = {}): ObservableApiMock {
     const response = status == 204 ? "" : emptyErrorBody;
-<<<<<<< HEAD
-    const headers = authorizationHeader(status !== 403);
-    this._handlers.push((pool) => {
-=======
-    const headers = authorizationHeader(status != 401);
+    const headers = authorizationHeader(status !== 403);
     this.addHandler((pool) => {
->>>>>>> 1ba0da38
       pool
         .intercept({path: `/cli/deploy/${deployId}/file`, method: "POST", headers: headersMatcher(headers)})
         .reply(status, response)
@@ -273,13 +238,8 @@
             url: `${getObservableUiOrigin()}/@mock-user-ws/test-project`
           })
         : emptyErrorBody;
-<<<<<<< HEAD
-    const headers = authorizationHeader(status !== 403);
-    this._handlers.push((pool) =>
-=======
-    const headers = authorizationHeader(status != 401);
-    this.addHandler((pool) =>
->>>>>>> 1ba0da38
+    const headers = authorizationHeader(status !== 403);
+    this.addHandler((pool) =>
       pool
         .intercept({path: `/cli/deploy/${deployId}/uploaded`, method: "POST", headers: headersMatcher(headers)})
         .reply(status, response, {headers: {"content-type": "application/json"}})
