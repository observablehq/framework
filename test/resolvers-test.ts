--- conflicted
+++ resolved
@@ -4,125 +4,78 @@
 import {getResolvers} from "../src/resolvers.js";
 
 describe("getResolvers(page, {root, path})", async () => {
-<<<<<<< HEAD
-=======
   const {md} = await normalizeConfig();
->>>>>>> a8e7b4de
   const builtins = ["npm:@observablehq/runtime", "npm:@observablehq/stdlib", "observablehq:client"];
   const {interpreters} = await normalizeConfig();
   it("resolves directly-attached files", async () => {
-<<<<<<< HEAD
-    const options = {root: "test/input", path: "attached.md", interpreters};
-=======
-    const options = {root: "test/input", path: "attached.md", md};
->>>>>>> a8e7b4de
+    const options = {root: "test/input", path: "attached.md", interpreters, md};
     const page = parseMarkdown("${FileAttachment('foo.csv')}", options);
     const resolvers = await getResolvers(page, options);
     assert.deepStrictEqual(resolvers.files, new Set(["./foo.csv"]));
   });
   it("ignores files that are outside of the source root", async () => {
-<<<<<<< HEAD
-    const options = {root: "test/input", path: "attached.md", interpreters};
-=======
-    const options = {root: "test/input", path: "attached.md", md};
->>>>>>> a8e7b4de
+    const options = {root: "test/input", path: "attached.md", interpreters, md};
     const page = parseMarkdown("${FileAttachment('../foo.csv')}", options);
     const resolvers = await getResolvers(page, options);
     assert.deepStrictEqual(resolvers.files, new Set([]));
   });
   it("detects file methods", async () => {
-<<<<<<< HEAD
-    const options = {root: "test/input", path: "attached.md", interpreters};
-=======
-    const options = {root: "test/input", path: "attached.md", md};
->>>>>>> a8e7b4de
+    const options = {root: "test/input", path: "attached.md", interpreters, md};
     const page = parseMarkdown("${FileAttachment('foo.csv').csv}", options);
     const resolvers = await getResolvers(page, options);
     assert.deepStrictEqual(resolvers.staticImports, new Set(["npm:d3-dsv", ...builtins]));
   });
   it("detects local static imports", async () => {
-<<<<<<< HEAD
-    const options = {root: "test/input/imports", path: "attached.md", interpreters};
-=======
-    const options = {root: "test/input/imports", path: "attached.md", md};
->>>>>>> a8e7b4de
+    const options = {root: "test/input/imports", path: "attached.md", interpreters, md};
     const page = parseMarkdown("```js\nimport './bar.js';\n```", options);
     const resolvers = await getResolvers(page, options);
     assert.deepStrictEqual(resolvers.staticImports, new Set(["./bar.js", ...builtins]));
     assert.deepStrictEqual(resolvers.localImports, new Set(["./bar.js"]));
   });
   it("detects local transitive static imports", async () => {
-<<<<<<< HEAD
-    const options = {root: "test/input/imports", path: "attached.md", interpreters};
-=======
-    const options = {root: "test/input/imports", path: "attached.md", md};
->>>>>>> a8e7b4de
+    const options = {root: "test/input/imports", path: "attached.md", interpreters, md};
     const page = parseMarkdown("```js\nimport './other/foo.js';\n```", options);
     const resolvers = await getResolvers(page, options);
     assert.deepStrictEqual(resolvers.staticImports, new Set(["./other/foo.js", "./bar.js", ...builtins]));
     assert.deepStrictEqual(resolvers.localImports, new Set(["./other/foo.js", "./bar.js"]));
   });
   it("detects local transitive static imports (2)", async () => {
-<<<<<<< HEAD
-    const options = {root: "test/input/imports", path: "attached.md", interpreters};
-=======
-    const options = {root: "test/input/imports", path: "attached.md", md};
->>>>>>> a8e7b4de
+    const options = {root: "test/input/imports", path: "attached.md", interpreters, md};
     const page = parseMarkdown("```js\nimport './transitive-static-import.js';\n```", options);
     const resolvers = await getResolvers(page, options);
     assert.deepStrictEqual(resolvers.staticImports, new Set(["./transitive-static-import.js", "./other/foo.js", "./bar.js", ...builtins])); // prettier-ignore
     assert.deepStrictEqual(resolvers.localImports, new Set(["./transitive-static-import.js", "./other/foo.js", "./bar.js"])); // prettier-ignore
   });
   it("detects local transitive dynamic imports", async () => {
-<<<<<<< HEAD
-    const options = {root: "test/input/imports", path: "attached.md", interpreters};
-=======
-    const options = {root: "test/input/imports", path: "attached.md", md};
->>>>>>> a8e7b4de
+    const options = {root: "test/input/imports", path: "attached.md", interpreters, md};
     const page = parseMarkdown("```js\nimport './dynamic-import.js';\n```", options);
     const resolvers = await getResolvers(page, options);
     assert.deepStrictEqual(resolvers.staticImports, new Set(["./dynamic-import.js", ...builtins]));
     assert.deepStrictEqual(resolvers.localImports, new Set(["./dynamic-import.js", "./bar.js"]));
   });
   it("detects local transitive dynamic imports (2)", async () => {
-<<<<<<< HEAD
-    const options = {root: "test/input/imports", path: "attached.md", interpreters};
-=======
-    const options = {root: "test/input/imports", path: "attached.md", md};
->>>>>>> a8e7b4de
+    const options = {root: "test/input/imports", path: "attached.md", interpreters, md};
     const page = parseMarkdown("```js\nimport('./dynamic-import.js');\n```", options);
     const resolvers = await getResolvers(page, options);
     assert.deepStrictEqual(resolvers.staticImports, new Set(builtins));
     assert.deepStrictEqual(resolvers.localImports, new Set(["./dynamic-import.js", "./bar.js"]));
   });
   it("detects local transitive dynamic imports (3)", async () => {
-<<<<<<< HEAD
-    const options = {root: "test/input/imports", path: "attached.md", interpreters};
-=======
-    const options = {root: "test/input/imports", path: "attached.md", md};
->>>>>>> a8e7b4de
+    const options = {root: "test/input/imports", path: "attached.md", interpreters, md};
     const page = parseMarkdown("```js\nimport('./transitive-dynamic-import.js');\n```", options);
     const resolvers = await getResolvers(page, options);
     assert.deepStrictEqual(resolvers.staticImports, new Set(builtins));
     assert.deepStrictEqual(resolvers.localImports, new Set(["./transitive-dynamic-import.js", "./other/foo.js", "./bar.js"])); // prettier-ignore
   });
   it("detects local transitive dynamic imports (4)", async () => {
-<<<<<<< HEAD
-    const options = {root: "test/input/imports", path: "attached.md", interpreters};
-=======
-    const options = {root: "test/input/imports", path: "attached.md", md};
->>>>>>> a8e7b4de
+    const options = {root: "test/input/imports", path: "attached.md", interpreters, md};
     const page = parseMarkdown("```js\nimport('./transitive-static-import.js');\n```", options);
     const resolvers = await getResolvers(page, options);
     assert.deepStrictEqual(resolvers.staticImports, new Set(builtins));
     assert.deepStrictEqual(resolvers.localImports, new Set(["./transitive-static-import.js", "./other/foo.js", "./bar.js"])); // prettier-ignore
   });
   it("detects local dynamic imports", async () => {
-<<<<<<< HEAD
-    const options = {root: "test/input", path: "attached.md", interpreters};
-=======
-    const options = {root: "test/input", path: "attached.md", md};
->>>>>>> a8e7b4de
+    const options = {root: "test/input", path: "attached.md", interpreters, md};
     const page = parseMarkdown("${import('./foo.js')}", options);
     const resolvers = await getResolvers(page, options);
     assert.deepStrictEqual(resolvers.staticImports, new Set(builtins));
