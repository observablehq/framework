--- conflicted
+++ resolved
@@ -1,14 +1,7 @@
 import {spawn} from "node:child_process";
-<<<<<<< HEAD
-import {renameSync, unlinkSync} from "node:fs";
-import {open} from "node:fs/promises";
-import {join} from "node:path";
-import {getStats, prepareOutput} from "./files.js";
-=======
 import {type Stats} from "node:fs";
-import {constants, open, rename, unlink} from "node:fs/promises";
-import {maybeStat, prepareOutput} from "./files.js";
->>>>>>> 44a2934a
+import {open, constants, rename, unlink} from "node:fs/promises";
+import {prepareOutput, maybeStat} from "./files.js";
 
 const runningCommands = new Map<string, Promise<void>>();
 
