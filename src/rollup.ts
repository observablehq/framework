import {extname, resolve} from "node:path/posix";
import {nodeResolve} from "@rollup/plugin-node-resolve";
import {simple} from "acorn-walk";
import {build} from "esbuild";
import type {AstNode, OutputChunk, Plugin, ResolveIdResult} from "rollup";
import {rollup} from "rollup";
import esbuild from "rollup-plugin-esbuild";
import {getClientPath, getStylePath} from "./files.js";
import type {StringLiteral} from "./javascript/source.js";
import {getStringLiteralValue, isStringLiteral} from "./javascript/source.js";
import {resolveNpmImport} from "./npm.js";
import {getObservableUiOrigin} from "./observableApiClient.js";
import {isAssetPath, isPathImport, relativePath} from "./path.js";
import {builtins} from "./resolvers.js";
import {Sourcemap} from "./sourcemap.js";
import {THEMES, renderTheme} from "./theme.js";

const STYLE_MODULES = {
  "observablehq:default.css": getStylePath("default.css"),
  ...Object.fromEntries(THEMES.map(({name, path}) => [`observablehq:theme-${name}.css`, path]))
};

// These libraries are currently bundled in to a wrapper.
const BUNDLED_MODULES = [
  "@observablehq/inputs", // observablehq:stdlib/inputs.js
  "@observablehq/inspector", // observablehq:runtime.js
  "@observablehq/runtime", // observablehq:runtime.js
  "isoformat", // observablehq:runtime.js
  "minisearch" // observablehq:search.js
];

function rewriteInputsNamespace(code: string) {
  return code.replace(/\b__ns__\b/g, "inputs-3a86ea");
}

export async function bundleStyles({
  minify = false,
  path,
  theme
}: {
  minify?: boolean;
  path?: string;
  theme?: string[];
}): Promise<string> {
  const result = await build({
    bundle: true,
    ...(path ? {entryPoints: [path]} : {stdin: {contents: renderTheme(theme!), loader: "css"}}),
    write: false,
    minify,
    alias: STYLE_MODULES
  });
  let text = result.outputFiles[0].text;
  if (path === getClientPath("stdlib/inputs.css")) text = rewriteInputsNamespace(text);
  return text;
}

type ImportResolver = (specifier: string) => Promise<string | undefined> | string | undefined;

export async function rollupClient(
  input: string,
  root: string,
  path: string,
  {
    define,
    keepNames,
    minify,
    resolveImport = getDefaultResolver(root)
  }: {define?: {[key: string]: string}; keepNames?: boolean; minify?: boolean; resolveImport?: ImportResolver} = {}
): Promise<string> {
  if (typeof resolveImport !== "function") throw new Error(`invalid resolveImport: ${resolveImport}`);
  const bundle = await rollup({
    input,
    external: [/^https:/],
    plugins: [
      nodeResolve({resolveOnly: BUNDLED_MODULES}),
      importResolve(input, path, resolveImport),
      esbuild({
        format: "esm",
        platform: "browser",
        target: ["es2022", "chrome96", "firefox96", "safari16", "node18"],
        exclude: [], // don’t exclude node_modules
        keepNames,
        minify,
        define: {
          "process.env.OBSERVABLE_ORIGIN": JSON.stringify(String(getObservableUiOrigin()).replace(/\/$/, "")),
          ...define
        }
      }),
      importMetaResolve(path, resolveImport)
    ],
    onwarn(message, warn) {
      if (message.code === "CIRCULAR_DEPENDENCY") return;
      warn(message);
    }
  });
  try {
    const output = await bundle.generate({format: "es"});
    const code = output.output.find((o): o is OutputChunk => o.type === "chunk")!.code; // TODO don’t assume one chunk?
    return rewriteTypeScriptImports(code);
  } finally {
    await bundle.close();
  }
}

// For reasons not entirely clear (to me), when we resolve a relative import to
// a TypeScript file, such as resolving observablehq:stdlib/foo to
// ./src/client/stdlib/foo.js, Rollup (or rollup-plugin-esbuild?) notices that
// there is a foo.ts and rewrites the import to foo.ts. But the imported file at
// runtime won’t be TypeScript and will only exist at foo.js, so here we rewrite
// the import back to what it was supposed to be. This is a dirty hack but it
// gets the job done. 🤷 https://github.com/observablehq/framework/issues/478
function rewriteTypeScriptImports(code: string): string {
  return code.replace(/(?<=\bimport\(([`'"])[\w./]+)\.ts(?=\1\))/g, ".js");
}

function getDefaultResolver(root: string): ImportResolver {
  return (specifier: string) => resolveImport(root, specifier);
}

export async function resolveImport(root: string, specifier: string): Promise<string | undefined> {
  return BUNDLED_MODULES.includes(specifier)
    ? undefined
    : builtins.has(specifier)
    ? builtins.get(specifier)
    : specifier.startsWith("observablehq:")
    ? `/_observablehq/${specifier.slice("observablehq:".length)}${extname(specifier) ? "" : ".js"}`
    : specifier.startsWith("npm:")
    ? await resolveNpmImport(root, specifier.slice("npm:".length))
    : !/^[a-z]:\\/i.test(specifier) && !isPathImport(specifier)
    ? await resolveNpmImport(root, specifier)
    : undefined;
}

function importResolve(input: string, path: string, resolveImport: ImportResolver): Plugin {
  input = resolve(input);

  async function resolveId(specifier: string | AstNode): Promise<ResolveIdResult> {
    if (typeof specifier !== "string") return null;
    if (isAssetPath(specifier) && resolve(specifier) === input) return null;
    const resolution = await resolveImport(specifier);
    if (resolution) return {id: relativePath(path, resolution), external: true};
    return null;
  }

  return {
    name: "resolve-import",
    resolveId,
    resolveDynamicImport: resolveId
  };
}

function importMetaResolve(path: string, resolveImport: ImportResolver): Plugin {
  return {
    name: "resolve-import-meta-resolve",
    async transform(code) {
      const program = this.parse(code);
      const resolves: StringLiteral[] = [];

      simple(program, {
        CallExpression(node) {
          if (
            node.callee.type === "MemberExpression" &&
            node.callee.object.type === "MetaProperty" &&
            node.callee.property.type === "Identifier" &&
            node.callee.property.name === "resolve" &&
            node.arguments.length === 1 &&
            isStringLiteral(node.arguments[0])
          ) {
            resolves.push(node.arguments[0]);
          }
        }
      });

      if (!resolves.length) return null;

      const output = new Sourcemap(code);
<<<<<<< HEAD
      for (const source of resolves) {
        const specifier = getStringLiteralValue(source);
        if (specifier.startsWith("npm:")) {
          const resolution = relativePath(path, await resolveNpmImport(root, specifier.slice("npm:".length)));
          output.replaceLeft(source.start, source.end, JSON.stringify(resolution));
        }
=======
      for (const node of resolves) {
        const source = node.arguments[0];
        const specifier = getStringLiteralValue(source as StringLiteral);
        const resolution = await resolveImport(specifier);
        if (resolution) output.replaceLeft(source.start, source.end, JSON.stringify(relativePath(path, resolution)));
>>>>>>> a3f57503
      }

      return {code: String(output)};
    }
  };
}<|MERGE_RESOLUTION|>--- conflicted
+++ resolved
@@ -174,20 +174,10 @@
       if (!resolves.length) return null;
 
       const output = new Sourcemap(code);
-<<<<<<< HEAD
       for (const source of resolves) {
         const specifier = getStringLiteralValue(source);
-        if (specifier.startsWith("npm:")) {
-          const resolution = relativePath(path, await resolveNpmImport(root, specifier.slice("npm:".length)));
-          output.replaceLeft(source.start, source.end, JSON.stringify(resolution));
-        }
-=======
-      for (const node of resolves) {
-        const source = node.arguments[0];
-        const specifier = getStringLiteralValue(source as StringLiteral);
         const resolution = await resolveImport(specifier);
         if (resolution) output.replaceLeft(source.start, source.end, JSON.stringify(relativePath(path, resolution)));
->>>>>>> a3f57503
       }
 
       return {code: String(output)};
