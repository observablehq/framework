--- conflicted
+++ resolved
@@ -30,19 +30,6 @@
 // ARISING IN ANY WAY OUT OF THE USE OF THIS SOFTWARE, EVEN IF ADVISED OF THE
 // POSSIBILITY OF SUCH DAMAGE.
 
-<<<<<<< HEAD
-const bundle = duckdb.selectBundle({
-  mvp: {
-    mainModule: import.meta.resolve("npm:@duckdb/duckdb-wasm/dist/duckdb-mvp.wasm"),
-    mainWorker: import.meta.resolve("npm:@duckdb/duckdb-wasm/dist/duckdb-browser-mvp.worker.js")
-  },
-  eh: {
-    mainModule: import.meta.resolve("npm:@duckdb/duckdb-wasm/dist/duckdb-eh.wasm"),
-    mainWorker: import.meta.resolve("npm:@duckdb/duckdb-wasm/dist/duckdb-browser-eh.worker.js")
-  }
-});
-
-=======
 const bundles = {
   mvp: DUCKDB_MANIFEST.platforms.mvp
     ? {
@@ -58,7 +45,6 @@
     : undefined
 };
 const bundle = duckdb.selectBundle(bundles);
->>>>>>> 38fbffaf
 const logger = new duckdb.ConsoleLogger(duckdb.LogLevel.WARNING);
 
 let db;
