--- conflicted
+++ resolved
@@ -52,8 +52,8 @@
   style: null | Style; // defaults to {theme: ["light", "dark"]}
   deploy: null | {workspace: string; project: string};
   search: boolean; // default to false
-<<<<<<< HEAD
   interpreters: Map<string, string[]>; // Map of extension to interpreter commands
+  markdownIt?: (md: MarkdownIt) => MarkdownIt;
 }
 
 const defaultInterpreters = {
@@ -70,9 +70,6 @@
   ".R": ["Rscript"],
   ".rs": ["rust-script"]
 };
-=======
-  markdownIt?: (md: MarkdownIt) => MarkdownIt;
-}
 
 /**
  * Returns the absolute path to the specified config file, which is specified as a
@@ -82,7 +79,6 @@
 function resolveConfig(configPath: string, root = "."): string {
   return op.join(cwd(), root, configPath);
 }
->>>>>>> 3f0f3c2d
 
 export async function readConfig(configPath?: string, root?: string): Promise<Config> {
   if (configPath === undefined) return readDefaultConfig(root);
@@ -155,11 +151,8 @@
   toc = normalizeToc(toc);
   deploy = deploy ? {workspace: String(deploy.workspace).replace(/^@+/, ""), project: String(deploy.project)} : null;
   search = Boolean(search);
-<<<<<<< HEAD
   interpreters = new Map(Object.entries({...defaultInterpreters, ...interpreters}).filter(([, i]) => i != null));
-=======
   if (markdownIt !== undefined && typeof markdownIt !== "function") throw new Error("markdownIt must be a function");
->>>>>>> 3f0f3c2d
   return {
     root,
     output,
@@ -176,11 +169,8 @@
     style,
     deploy,
     search,
-<<<<<<< HEAD
-    interpreters
-=======
+    interpreters,
     markdownIt
->>>>>>> 3f0f3c2d
   };
 }
 
