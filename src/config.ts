import {existsSync} from "node:fs";
import {readFile} from "node:fs/promises";
import op from "node:path";
import {basename, dirname, join} from "node:path/posix";
import {cwd} from "node:process";
import {pathToFileURL} from "node:url";
import type MarkdownIt from "markdown-it";
import {visitMarkdownFiles} from "./files.js";
import {formatIsoDate, formatLocaleDate} from "./format.js";
import {createMarkdownIt, parseMarkdown} from "./markdown.js";
import {resolvePath} from "./path.js";
import {resolveTheme} from "./theme.js";

export interface Page {
  name: string;
  path: string;
}

export interface Section {
  name: string;
  open: boolean; // defaults to true
  pages: Page[];
}

export interface TableOfContents {
  label: string; // defaults to "Contents"
  show: boolean; // defaults to true
}

export type Style =
  | {path: string} // custom stylesheet
  | {theme: string[]}; // zero or more named theme

export interface Script {
  src: string;
  async: boolean;
  type: string | null;
}

export interface Config {
  root: string; // defaults to docs
  output: string; // defaults to dist
  base: string; // defaults to "/"
  title?: string;
  sidebar: boolean; // defaults to true if pages isn’t empty
  pages: (Page | Section)[];
  pager: boolean; // defaults to true
  scripts: Script[]; // defaults to empty array
  head: string; // defaults to empty string
  header: string; // defaults to empty string
  footer: string; // defaults to “Built with Observable on [date].”
  toc: TableOfContents;
  style: null | Style; // defaults to {theme: ["light", "dark"]}
  deploy: null | {workspace: string; project: string};
  search: boolean; // default to false
<<<<<<< HEAD
  interpreters: Map<string, string[]>; // Map of extension to interpreter commands
  markdownIt?: (md: MarkdownIt) => MarkdownIt;
=======
  md: MarkdownIt;
>>>>>>> a8e7b4de
}

const defaultInterpreters = {
  ".js": ["node", "--no-warnings=ExperimentalWarning"],
  ".ts": ["tsx"],
  ".py": ["python3"],
  ".r": ["Rscript"],
  ".R": ["Rscript"],
  ".rs": ["rust-script"],
  ".go": ["go", "run"],
  ".sh": ["sh"],
  ".exe": [],
  ".java": ["java"],
  ".jl": ["julia"],
  ".php": ["php"]
};

/**
 * Returns the absolute path to the specified config file, which is specified as a
 * path relative to the given root (if any). If you want to import this, you should
 * pass the result to pathToFileURL.
 */
function resolveConfig(configPath: string, root = "."): string {
  return op.join(cwd(), root, configPath);
}

export async function readConfig(configPath?: string, root?: string): Promise<Config> {
  if (configPath === undefined) return readDefaultConfig(root);
  return normalizeConfig((await import(pathToFileURL(resolveConfig(configPath, root)).href)).default, root);
}

export async function readDefaultConfig(root?: string): Promise<Config> {
  const jsPath = resolveConfig("observablehq.config.js", root);
  if (existsSync(jsPath)) return normalizeConfig((await import(pathToFileURL(jsPath).href)).default, root);
  const tsPath = resolveConfig("observablehq.config.ts", root);
  if (!existsSync(tsPath)) return normalizeConfig(undefined, root);
  await import("tsx/esm"); // lazy tsx
  return normalizeConfig((await import(pathToFileURL(tsPath).href)).default, root);
}

async function readPages(root: string, md: MarkdownIt): Promise<Page[]> {
  const pages: Page[] = [];
  for await (const file of visitMarkdownFiles(root)) {
    if (file === "index.md" || file === "404.md") continue;
    const source = await readFile(join(root, file), "utf8");
    const parsed = parseMarkdown(source, {path: file, md});
    if (parsed?.data?.draft) continue;
    const name = basename(file, ".md");
    const page = {path: join("/", dirname(file), name), name: parsed.title ?? "Untitled"};
    if (name === "index") pages.unshift(page);
    else pages.push(page);
  }
  return pages;
}

let currentDate = new Date();

export function setCurrentDate(date = new Date()): void {
  currentDate = date;
}

export async function normalizeConfig(spec: any = {}, defaultRoot = "docs"): Promise<Config> {
  let {
    root = defaultRoot,
    output = "dist",
    base = "/",
    sidebar,
    style,
    theme = "default",
    search,
    deploy,
    scripts = [],
    head = "",
    header = "",
    footer = `Built with <a href="https://observablehq.com/" target="_blank">Observable</a> on <a title="${formatIsoDate(
      currentDate
    )}">${formatLocaleDate(currentDate)}</a>.`,
    interpreters
  } = spec;
  root = String(root);
  output = String(output);
  base = normalizeBase(base);
  if (style === null) style = null;
  else if (style !== undefined) style = {path: String(style)};
  else style = {theme: (theme = normalizeTheme(theme))};
  const md = createMarkdownIt(spec);
  let {title, pages = await readPages(root, md), pager = true, toc = true} = spec;
  if (title !== undefined) title = String(title);
  pages = Array.from(pages, normalizePageOrSection);
  sidebar = sidebar === undefined ? pages.length > 0 : Boolean(sidebar);
  pager = Boolean(pager);
  scripts = Array.from(scripts, normalizeScript);
  head = String(head);
  header = String(header);
  footer = String(footer);
  toc = normalizeToc(toc);
  deploy = deploy ? {workspace: String(deploy.workspace).replace(/^@+/, ""), project: String(deploy.project)} : null;
  search = Boolean(search);
<<<<<<< HEAD
  interpreters = new Map(Object.entries({...defaultInterpreters, ...interpreters}).filter(([, i]) => i != null));
  if (markdownIt !== undefined && typeof markdownIt !== "function") throw new Error("markdownIt must be a function");
=======
>>>>>>> a8e7b4de
  return {
    root,
    output,
    base,
    title,
    sidebar,
    pages,
    pager,
    scripts,
    head,
    header,
    footer,
    toc,
    style,
    deploy,
    search,
<<<<<<< HEAD
    interpreters,
    markdownIt
=======
    md
>>>>>>> a8e7b4de
  };
}

function normalizeBase(base: any): string {
  base = String(base);
  if (!base.startsWith("/")) throw new Error(`base must start with slash: ${base}`);
  if (!base.endsWith("/")) base += "/";
  return base;
}

function normalizeTheme(spec: any): string[] {
  return resolveTheme(typeof spec === "string" ? [spec] : spec === null ? [] : Array.from(spec, String));
}

function normalizeScript(spec: any): Script {
  if (typeof spec === "string") spec = {src: spec};
  let {src, async = false, type} = spec;
  src = String(src);
  async = Boolean(async);
  type = type == null ? null : String(type);
  return {src, async, type};
}

function normalizePageOrSection(spec: any): Page | Section {
  return ("pages" in spec ? normalizeSection : normalizePage)(spec);
}

function normalizeSection(spec: any): Section {
  let {name, open = true, pages} = spec;
  name = String(name);
  open = Boolean(open);
  pages = Array.from(pages, normalizePage);
  return {name, open, pages};
}

function normalizePage(spec: any): Page {
  let {name, path} = spec;
  name = String(name);
  path = String(path);
  if (path.endsWith("/")) path = `${path}index`;
  return {name, path};
}

function normalizeToc(spec: any): TableOfContents {
  if (typeof spec === "boolean") spec = {show: spec};
  let {label = "Contents", show = true} = spec;
  label = String(label);
  show = Boolean(show);
  return {label, show};
}

export function mergeToc(spec: any, toc: TableOfContents): TableOfContents {
  let {label = toc.label, show = toc.show} = typeof spec !== "object" ? {show: spec} : spec ?? {};
  label = String(label);
  show = Boolean(show);
  return {label, show};
}

export function mergeStyle(path: string, style: any, theme: any, defaultStyle: null | Style): null | Style {
  return style === undefined && theme === undefined
    ? defaultStyle
    : style === null
    ? null // disable
    : style !== undefined
    ? {path: resolvePath(path, String(style))}
    : {theme: normalizeTheme(theme)};
}<|MERGE_RESOLUTION|>--- conflicted
+++ resolved
@@ -53,12 +53,8 @@
   style: null | Style; // defaults to {theme: ["light", "dark"]}
   deploy: null | {workspace: string; project: string};
   search: boolean; // default to false
-<<<<<<< HEAD
   interpreters: Map<string, string[]>; // Map of extension to interpreter commands
-  markdownIt?: (md: MarkdownIt) => MarkdownIt;
-=======
   md: MarkdownIt;
->>>>>>> a8e7b4de
 }
 
 const defaultInterpreters = {
@@ -157,11 +153,7 @@
   toc = normalizeToc(toc);
   deploy = deploy ? {workspace: String(deploy.workspace).replace(/^@+/, ""), project: String(deploy.project)} : null;
   search = Boolean(search);
-<<<<<<< HEAD
   interpreters = new Map(Object.entries({...defaultInterpreters, ...interpreters}).filter(([, i]) => i != null));
-  if (markdownIt !== undefined && typeof markdownIt !== "function") throw new Error("markdownIt must be a function");
-=======
->>>>>>> a8e7b4de
   return {
     root,
     output,
@@ -178,12 +170,8 @@
     style,
     deploy,
     search,
-<<<<<<< HEAD
     interpreters,
-    markdownIt
-=======
     md
->>>>>>> a8e7b4de
   };
 }
 
