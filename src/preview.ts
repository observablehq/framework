--- conflicted
+++ resolved
@@ -184,15 +184,10 @@
       } else {
         if ((pathname = normalize(pathname)).startsWith("..")) throw new Error("Invalid path: " + pathname);
 
-<<<<<<< HEAD
         const ext = extname(pathname).replace(/^\.html$/, "");
 
-        // Normalize the pathname (e.g., adding ".html" if cleanUrls is false,
-        // dropping ".html" if cleanUrls is true) and redirect if necessary.
-=======
         // Normalize the pathname (e.g., adding ".html" or removing ".html"
         // based on preserveExtension) and redirect if necessary.
->>>>>>> 82922bd3
         const normalizedPathname = encodeURI(config.normalizePath(pathname));
         if (url.pathname !== normalizedPathname) {
           res.writeHead(302, {Location: normalizedPathname + url.search});
