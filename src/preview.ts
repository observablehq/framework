import type {WatchListener} from "node:fs";
import {watch, type FSWatcher} from "node:fs";
import {access, constants, readFile, stat} from "node:fs/promises";
import {createServer, type IncomingMessage, type RequestListener} from "node:http";
import {basename, dirname, extname, join, normalize} from "node:path";
import {fileURLToPath} from "node:url";
import {parseArgs} from "node:util";
import send from "send";
import {WebSocketServer, type WebSocket} from "ws";
import {HttpError, isHttpError, isNodeError} from "./error.js";
import type {ParseResult} from "./markdown.js";
import {diffMarkdown, readMarkdown} from "./markdown.js";
import {readPages} from "./navigation.js";
import {renderPreview} from "./render.js";
import type {CellResolver} from "./resolver.js";
import {makeCLIResolver} from "./resolver.js";

const publicRoot = join(dirname(fileURLToPath(import.meta.url)), "..", "public");

class Server {
  private _server: ReturnType<typeof createServer>;
  private _socketServer: WebSocketServer;
  readonly port: number;
  readonly hostname: string;
  readonly root: string;
  private _resolver: CellResolver | undefined;

  constructor({port, hostname, root}: CommandContext) {
    this.port = port;
    this.hostname = hostname;
    this.root = root;
    this._server = createServer();
    this._server.on("request", this._handleRequest);
    this._socketServer = new WebSocketServer({server: this._server});
    this._socketServer.on("connection", this._handleConnection);
  }

  async start() {
    this._resolver = await makeCLIResolver();
    return new Promise<void>((resolve) => {
      this._server.listen(this.port, this.hostname, resolve);
    });
  }

  _handleRequest: RequestListener = async (req, res) => {
    console.log(req.method, req.url);
    const url = new URL(req.url!, "http://localhost");
    let {pathname} = url;
    try {
      if (pathname === "/_observablehq/runtime.js") {
        send(req, "/@observablehq/runtime/dist/runtime.js", {root: "./node_modules"}).pipe(res);
      } else if (pathname.startsWith("/_observablehq/")) {
        send(req, pathname.slice("/_observablehq".length), {root: publicRoot}).pipe(res);
      } else if (pathname.startsWith("/_file/")) {
        send(req, pathname.slice("/_file".length), {root: this.root}).pipe(res);
      } else {
        if (normalize(pathname).startsWith("..")) throw new Error("Invalid path: " + pathname);
        let path = join(this.root, pathname);

        // If this path is for /index, redirect to the parent directory for a
        // tidy path. (This must be done before implicitly adding /index below!)
        if (basename(path, ".html") === "index") {
          res.writeHead(302, {Location: dirname(pathname) + url.search});
          res.end();
          return;
        }

        // If this path resolves to a directory, then add an implicit /index to
        // the end of the path, assuming that the corresponding index.md exists.
        try {
          if ((await stat(path)).isDirectory() && (await stat(join(path, "index") + ".md")).isFile()) {
            await access(join(path, "index") + ".md", constants.R_OK);
            pathname = join(pathname, "index");
            path = join(path, "index");
          }
        } catch (error) {
          if (!isNodeError(error) || error.code !== "ENOENT") throw error; // internal error
        }

        // If this path ends with .html, then redirect to drop the .html. TODO:
        // Check for the existence of the .md file first.
        if (extname(path) === ".html") {
          res.writeHead(302, {Location: join(dirname(pathname), basename(pathname, ".html")) + url.search});
          res.end();
          return;
        }

        // Otherwise, serve the corresponding Markdown file, if it exists.
        // Anything else should 404; static files should be matched above.
        try {
          const pages = await readPages(this.root); // TODO cache? watcher?
          res.end(
<<<<<<< HEAD
            renderPreview(await readFile(path + ".md", "utf-8"), {root: this.root, sourcePath: pathname + ".md", pages})
              .html
=======
            (
              await renderPreview(await readFile(path + ".md", "utf-8"), {
                root: this.root,
                path: pathname,
                pages,
                resolver: this._resolver!
              })
            ).html
>>>>>>> 7a22ae48
          );
        } catch (error) {
          if (!isNodeError(error) || error.code !== "ENOENT") throw error; // internal error
          throw new HttpError("Not found", 404);
        }
      }
    } catch (error) {
      console.error(error);
      res.statusCode = isHttpError(error) ? error.statusCode : 500;
      res.setHeader("Content-Type", "text/plain; charset=utf-8");
      res.end(error instanceof Error ? error.message : "Oops, an error occurred");
    }
  };

  _handleConnection = (socket: WebSocket, req: IncomingMessage) => {
    if (req.url === "/_observablehq") {
      handleWatch(socket, {root: this.root, resolver: this._resolver!});
    } else {
      socket.close();
    }
  };
}

class FileWatchers {
  watchers: FSWatcher[];

  constructor(root: string, files: {name: string}[], cb: (name: string) => void) {
    const fileset = [...new Set(files.map(({name}) => name))];
    this.watchers = fileset.map((name) => watch(join(root, name), async () => cb(name)));
  }

  close() {
    this.watchers.forEach((w) => w.close());
    this.watchers = [];
  }
}

function resolveDiffs(diff: ReturnType<typeof diffMarkdown>, resolver: CellResolver): ReturnType<typeof diffMarkdown> {
  for (const item of diff) {
    if (item.type === "add") {
      for (const addItem of item.items) {
        if (addItem.type === "cell" && "databases" in addItem) {
          Object.assign(addItem, resolver(addItem));
        }
      }
    }
  }
  return diff;
}

function handleWatch(socket: WebSocket, options: {root: string; resolver: CellResolver}) {
  const {root, resolver} = options;
  let markdownWatcher: FSWatcher | null = null;
  let attachmentWatcher: FileWatchers | null = null;
  console.log("socket open");

  function refreshAttachment(parseResult: ParseResult) {
    return (name: string) =>
      send({
        type: "refresh",
        cellIds: parseResult.cells.filter((cell) => cell.files?.some((f) => f.name === name)).map((cell) => cell.id)
      });
  }

  async function refreshMarkdown(path: string): Promise<WatchListener<string>> {
    let current = await readMarkdown(path, root);
    attachmentWatcher = new FileWatchers(root, current.parse.files, refreshAttachment(current.parse));
    return async function watcher(event) {
      switch (event) {
        case "rename": {
          markdownWatcher?.close();
          try {
            markdownWatcher = watch(path, watcher);
          } catch (error) {
            if (isNodeError(error) && error.code === "ENOENT") {
              console.error(`file no longer exists: ${path}`);
              socket.terminate();
              return;
            }
            throw error;
          }
          setTimeout(() => watcher("change"), 150); // delay to avoid a possibly-empty file
          break;
        }
        case "change": {
          const updated = await readMarkdown(path, root);
          if (current.hash === updated.hash) break;
          const diff = resolveDiffs(diffMarkdown(current, updated), resolver);
          send({type: "update", diff, previousHash: current.hash, updatedHash: updated.hash});
          attachmentWatcher?.close();
          attachmentWatcher = new FileWatchers(root, updated.parse.files, refreshAttachment(updated.parse));
          current = updated;
          break;
        }
        default:
          throw new Error("Unrecognized event: " + event);
      }
    };
  }

  socket.on("message", async (data) => {
    try {
      const message = JSON.parse(String(data));
      console.log("↑", message);
      switch (message.type) {
        case "hello": {
          if (markdownWatcher || attachmentWatcher) throw new Error("already watching");
          let {path} = message;
          if (normalize(path).startsWith("..")) throw new Error("Invalid path: " + path);
          if (path.endsWith("/")) path += "index";
          path = join(root, normalize(path) + ".md");
          markdownWatcher = watch(path, await refreshMarkdown(path));
          break;
        }
      }
    } catch (error) {
      console.error("Protocol error", error);
      socket.terminate();
    }
  });

  socket.on("error", (error) => {
    console.error("error", error);
  });

  socket.on("close", () => {
    if (attachmentWatcher) {
      attachmentWatcher.close();
      attachmentWatcher = null;
    }
    if (markdownWatcher) {
      markdownWatcher.close();
      markdownWatcher = null;
    }
    console.log("socket close");
  });

  function send(message) {
    console.log("↓", message);
    socket.send(JSON.stringify(message));
  }
}

const USAGE = `Usage: observable preview [--root dir] [--hostname host] [--port port]`;

interface CommandContext {
  root: string;
  hostname: string;
  port: number;
}

function makeCommandContext(): CommandContext {
  const {values} = parseArgs({
    options: {
      root: {
        type: "string",
        short: "r",
        default: "docs"
      },
      hostname: {
        type: "string",
        short: "h"
      },
      port: {
        type: "string",
        short: "p"
      }
    }
  });
  if (!values.root) {
    console.error(USAGE);
    process.exit(1);
  }
  return {
    root: normalize(values.root).replace(/\/$/, ""),
    hostname: values.hostname ?? process.env.HOSTNAME ?? "127.0.0.1",
    port: values.port ? +values.port : process.env.PORT ? +process.env.PORT : 3000
  };
}

// TODO A --root option should indicate the current working directory within
// which to find Markdown files, for both --serve and --build. The serving paths
// and generated file paths should be relative to the root. For example, if the
// root is ./docs, then / should serve ./docs/index.md, and that same Markdown
// file should be generated as ./dist/index.html when using --output ./dist.

await (async function () {
  const context = makeCommandContext();
  const server = new Server(context);
  await server.start();
  console.log(`Server running at http://${server.hostname}:${server.port}/`);
})();<|MERGE_RESOLUTION|>--- conflicted
+++ resolved
@@ -90,19 +90,12 @@
         try {
           const pages = await readPages(this.root); // TODO cache? watcher?
           res.end(
-<<<<<<< HEAD
-            renderPreview(await readFile(path + ".md", "utf-8"), {root: this.root, sourcePath: pathname + ".md", pages})
-              .html
-=======
-            (
-              await renderPreview(await readFile(path + ".md", "utf-8"), {
-                root: this.root,
-                path: pathname,
-                pages,
-                resolver: this._resolver!
-              })
-            ).html
->>>>>>> 7a22ae48
+            renderPreview(await readFile(path + ".md", "utf-8"), {
+              root: this.root,
+              sourcePath: pathname + ".md",
+              pages,
+              resolver: this._resolver!
+            }).html
           );
         } catch (error) {
           if (!isNodeError(error) || error.code !== "ENOENT") throw error; // internal error
