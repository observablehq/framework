import {createHash} from "node:crypto";
import {watch} from "node:fs";
import type {FSWatcher, WatchEventType} from "node:fs";
import {access, constants, readFile} from "node:fs/promises";
import {createServer} from "node:http";
import type {IncomingMessage, RequestListener, Server, ServerResponse} from "node:http";
import {basename, dirname, join, normalize} from "node:path/posix";
import {difference} from "d3-array";
import type {PatchItem} from "fast-array-diff";
import {getPatch} from "fast-array-diff";
import deepEqual from "fast-deep-equal";
import mime from "mime";
import openBrowser from "open";
import send from "send";
import type {WebSocket} from "ws";
import {WebSocketServer} from "ws";
import type {Config} from "./config.js";
import {readConfig} from "./config.js";
import type {LoaderResolver} from "./dataloader.js";
import {HttpError, isEnoent, isHttpError, isSystemError} from "./error.js";
import {getClientPath} from "./files.js";
import type {FileWatchers} from "./fileWatchers.js";
import {isComment, isElement, isText, parseHtml, rewriteHtml} from "./html.js";
import {findModule, readJavaScript} from "./javascript/module.js";
import {transpileJavaScript, transpileModule} from "./javascript/transpile.js";
import {parseMarkdown} from "./markdown.js";
import type {MarkdownCode, MarkdownPage} from "./markdown.js";
import {populateNpmCache} from "./npm.js";
import {isPathImport, resolvePath} from "./path.js";
import {renderPage} from "./render.js";
import type {Resolvers} from "./resolvers.js";
import {getResolvers} from "./resolvers.js";
import {bundleStyles, rollupClient} from "./rollup.js";
import type {Params} from "./route.js";
import {find, route} from "./route.js";
import {searchIndex} from "./search.js";
import {Telemetry} from "./telemetry.js";
import {bold, faint, green, link} from "./tty.js";

export interface PreviewOptions {
  config?: string;
  root?: string;
  hostname: string;
  open?: boolean;
  port?: number;
  verbose?: boolean;
}

export async function preview(options: PreviewOptions): Promise<PreviewServer> {
  return PreviewServer.start(options);
}

export class PreviewServer {
  private readonly _config: string | undefined;
  private readonly _root: string | undefined;
  private readonly _server: ReturnType<typeof createServer>;
  private readonly _socketServer: WebSocketServer;
  private readonly _verbose: boolean;

  private constructor({
    config,
    root,
    server,
    verbose
  }: {
    config?: string;
    root?: string;
    server: Server;
    verbose: boolean;
  }) {
    this._config = config;
    this._root = root;
    this._verbose = verbose;
    this._server = server;
    this._server.on("request", this._handleRequest);
    this._socketServer = new WebSocketServer({server: this._server});
    this._socketServer.on("connection", this._handleConnection);
  }

  static async start({verbose = true, hostname, port, open, ...options}: PreviewOptions) {
    Telemetry.record({event: "preview", step: "start"});
    const server = createServer();
    if (port === undefined) {
      const MAX_PORT = 49152; // https://en.wikipedia.org/wiki/Registered_port
      for (port = 3000; port < MAX_PORT; ++port) {
        try {
          await new Promise<void>((resolve, reject) => {
            server.once("error", reject);
            server.listen(port, hostname, resolve);
          });
          break;
        } catch (error) {
          if (!isSystemError(error) || error.code !== "EADDRINUSE") throw error;
        }
      }
      if (port === MAX_PORT) throw new Error(`Couldn’t connect to any port on ${hostname}`);
    } else {
      await new Promise<void>((resolve) => server.listen(port, hostname, resolve));
    }
    const url = `http://${hostname}:${port}/`;
    if (verbose) {
      console.log(`${green(bold("Observable Framework"))} ${faint(`v${process.env.npm_package_version}`)}`);
      console.log(`${faint("↳")} ${link(url)}`);
      console.log("");
    }
    if (open) openBrowser(url);
    return new PreviewServer({server, verbose, ...options});
  }

  async _readConfig() {
    return readConfig(this._config, this._root);
  }

  _handleRequest: RequestListener = async (req, res) => {
    const config = await this._readConfig();
    const {root, loaders} = config;
    if (this._verbose) console.log(faint(req.method!), req.url);
    try {
      const url = new URL(req.url!, "http://localhost");
      let pathname = decodeURI(url.pathname);
      let match: RegExpExecArray | null;
      if (pathname === "/_observablehq/client.js") {
        end(req, res, await rollupClient(getClientPath("preview.js"), root, pathname), "text/javascript");
      } else if (pathname === "/_observablehq/minisearch.json") {
        end(req, res, await searchIndex(config), "application/json");
      } else if ((match = /^\/_observablehq\/theme-(?<theme>[\w-]+(,[\w-]+)*)?\.css$/.exec(pathname))) {
        end(req, res, await bundleStyles({theme: match.groups!.theme?.split(",") ?? []}), "text/css");
      } else if (pathname.startsWith("/_observablehq/") && pathname.endsWith(".js")) {
        const path = getClientPath(pathname.slice("/_observablehq/".length));
        end(req, res, await rollupClient(path, root, pathname), "text/javascript");
      } else if (pathname.startsWith("/_observablehq/") && pathname.endsWith(".css")) {
        const path = getClientPath(pathname.slice("/_observablehq/".length));
        end(req, res, await bundleStyles({path}), "text/css");
      } else if (pathname.startsWith("/_node/")) {
        send(req, pathname, {root: join(root, ".observablehq", "cache")}).pipe(res);
      } else if (pathname.startsWith("/_npm/")) {
        await populateNpmCache(root, pathname);
        send(req, pathname, {root: join(root, ".observablehq", "cache")}).pipe(res);
      } else if (pathname.startsWith("/_import/")) {
        const path = pathname.slice("/_import".length);
        try {
          if (pathname.endsWith(".css")) {
            const module = route(root, path.slice(0, -".css".length), [".css"]);
            if (module) {
              const sourcePath = join(root, path);
              await access(sourcePath, constants.R_OK);
              end(req, res, await bundleStyles({path: sourcePath}), "text/css");
              return;
            }
          } else if (pathname.endsWith(".js")) {
            const module = findModule(root, path);
            if (module) {
              const input = await readJavaScript(join(root, module.path));
              const output = await transpileModule(input, {root, path, params: module.params});
              end(req, res, output, "text/javascript");
              return;
            }
          }
        } catch (error) {
          if (!isEnoent(error)) throw error;
        }
        throw new HttpError(`Not found: ${pathname}`, 404);
      } else if (pathname.startsWith("/_file/")) {
        const loader = loaders.find(pathname.slice("/_file".length));
        if (!loader) throw new HttpError(`Not found: ${pathname}`, 404);
        if ("load" in loader) {
          try {
            send(req, await loader.load(), {root}).pipe(res);
          } catch (error) {
            if (!isEnoent(error)) throw error;
            throw new HttpError(`Not found: ${pathname}`, 404);
          }
        } else {
          send(req, loader.path).pipe(res);
        }
      } else {
        if ((pathname = normalize(pathname)).startsWith("..")) throw new Error("Invalid path: " + pathname);

        // Normalize the pathname (e.g., adding ".html" if cleanUrls is false,
        // dropping ".html" if cleanUrls is true) and redirect if necessary.
        const normalizedPathname = config.normalizePath(pathname);
        if (url.pathname !== normalizedPathname) {
          res.writeHead(302, {Location: normalizedPathname + url.search});
          res.end();
          return;
        }

        // If this path ends with a slash, then add an implicit /index to the
        // end of the path. Otherwise, remove the .html extension (we use clean
        // paths as the internal canonical representation; see normalizePage).
        if (pathname.endsWith("/")) pathname = join(pathname, "index");
        else pathname = pathname.replace(/\.html$/, "");

        // Lastly, serve the corresponding Markdown file, if it exists.
        // Anything else should 404; static files should be matched above.
        const found = find(root, `${pathname}.md`);
        if (!found) throw new HttpError("Not found", 404);
        const {path: sourcePath, params} = found;
        const options = {...config, params, path: pathname, preview: true};
        const source = await readFile(join(root, sourcePath), "utf8");
        const parse = parseMarkdown(source, options);
        const html = await renderPage(parse, options);
        end(req, res, html, "text/html");
      }
    } catch (error) {
      if (isHttpError(error)) {
        res.statusCode = error.statusCode;
      } else {
        res.statusCode = 500;
        console.error(error);
      }
      if (req.method === "GET" && res.statusCode === 404) {
        if (req.url?.startsWith("/_file/") || req.url?.startsWith("/_import/")) {
          res.setHeader("Content-Type", "text/plain; charset=utf-8");
          res.end("File not found");
          return;
        }
        try {
          const options = {...config, path: "/404", preview: true};
          const source = await readFile(join(root, "404.md"), "utf8");
          const parse = parseMarkdown(source, options);
          const html = await renderPage(parse, options);
          end(req, res, html, "text/html");
          return;
        } catch {
          // ignore secondary error (e.g., no 404.md); show the original 404
        }
      }
      res.setHeader("Content-Type", "text/plain; charset=utf-8");
      res.end(error instanceof Error ? error.message : "Oops, an error occurred");
    }
  };

  _handleConnection = (socket: WebSocket, req: IncomingMessage) => {
    if (req.url === "/_observablehq") {
      handleWatch(socket, req, this._readConfig()); // can’t await; messages would be dropped
    } else {
      socket.close();
    }
  };

  get server(): PreviewServer["_server"] {
    return this._server;
  }
}

// Like send, but for in-memory dynamic content.
function end(req: IncomingMessage, res: ServerResponse, content: string, type: string): void {
  const etag = `"${createHash("sha256").update(content).digest("base64")}"`;
  const date = new Date().toUTCString();
  res.setHeader("Content-Type", `${type}; charset=utf-8`);
  res.setHeader("Date", date);
  res.setHeader("Last-Modified", date);
  res.setHeader("ETag", etag);
  if (req.headers["if-none-match"] === etag) {
    res.statusCode = 304;
    res.end();
  } else if (req.method === "HEAD") {
    res.end();
  } else {
    res.end(content);
  }
}

// Note that while we appear to be watching the referenced files here,
// FileWatchers will magically watch the corresponding data loader if a
// referenced file does not exist!
function getWatchFiles(resolvers: Resolvers): Iterable<string> {
  const files = new Set<string>();
  for (const specifier of resolvers.stylesheets) {
    if (isPathImport(specifier)) {
      files.add(specifier);
    }
  }
  for (const specifier of resolvers.assets) {
    files.add(specifier);
  }
  for (const specifier of resolvers.files) {
    files.add(specifier);
  }
  for (const specifier of resolvers.localImports) {
    files.add(specifier);
  }
  return files;
}

interface HtmlPart {
  type: number;
  value: string;
}

function handleWatch(socket: WebSocket, req: IncomingMessage, configPromise: Promise<Config>) {
  let config: Config | null = null;
  let sourcePath: string | null = null;
  let path: string | null = null;
  let params: Params | undefined | null = null;
  let hash: string | null = null;
  let html: HtmlPart[] | null = null;
  let code: Map<string, string> | null = null;
  let files: Map<string, string> | null = null;
  let tables: Map<string, string> | null = null;
  let stylesheets: string[] | null = null;
  let configWatcher: FSWatcher | null = null;
  let markdownWatcher: FSWatcher | null = null;
  let attachmentWatcher: FileWatchers | null = null;
  let emptyTimeout: ReturnType<typeof setTimeout> | null = null;

  console.log(faint("socket open"), req.url);

  async function watcher(event: WatchEventType, force = false) {
<<<<<<< HEAD
    if (sourcePath === null || path === null || params === null || config === null) throw new Error("not initialized");
    const {root, loaders, normalizePath} = config;
=======
    if (!path || !config) throw new Error("not initialized");
    const {root, loaders} = config;
>>>>>>> 15c8977b
    switch (event) {
      case "rename": {
        markdownWatcher?.close();
        try {
          markdownWatcher = watch(sourcePath, (event) => watcher(event));
        } catch (error) {
          if (!isEnoent(error)) throw error;
          console.error(`file no longer exists: ${path}`);
          socket.terminate();
          return;
        }
        watcher("change");
        break;
      }
      case "change": {
        const source = await readFile(sourcePath, "utf8");
        const page = parseMarkdown(source, {path, params, ...config});
        // delay to avoid a possibly-empty file
        if (!force && page.body === "") {
          if (!emptyTimeout) {
            emptyTimeout = setTimeout(() => {
              emptyTimeout = null;
              watcher("change", true);
            }, 150);
          }
          break;
        } else if (emptyTimeout) {
          clearTimeout(emptyTimeout);
          emptyTimeout = null;
        }
        const resolvers = await getResolvers(page, {path, ...config});
        if (hash === resolvers.hash) break;
        const previousHash = hash!;
        const previousHtml = html!;
        const previousCode = code!;
        const previousFiles = files!;
        const previousTables = tables!;
        const previousStylesheets = stylesheets!;
        hash = resolvers.hash;
        html = getHtml(page, resolvers);
        code = getCode(page, resolvers, params);
        files = getFiles(resolvers);
        tables = getTables(page);
        stylesheets = Array.from(resolvers.stylesheets, resolvers.resolveStylesheet);
        send({
          type: "update",
          html: diffHtml(previousHtml, html),
          code: diffCode(previousCode, code),
          files: diffFiles(previousFiles, files, getLastModifiedResolver(loaders, path)),
          tables: diffTables(previousTables, tables, previousFiles, files),
          stylesheets: diffStylesheets(previousStylesheets, stylesheets),
          hash: {previous: previousHash, current: hash}
        });
        attachmentWatcher?.close();
        attachmentWatcher = await loaders.watchFiles(path, getWatchFiles(resolvers), () => watcher("change"));
        break;
      }
    }
  }

  async function hello({path: initialPath, hash: initialHash}: {path: string; hash: string}): Promise<void> {
    if (markdownWatcher || configWatcher || attachmentWatcher) throw new Error("already watching");
    path = decodeURI(initialPath);
    if (!(path = normalize(path)).startsWith("/")) throw new Error(`Invalid path: ${initialPath}`);
    if (path.endsWith("/")) path += "index";
    path = join(dirname(path), `${basename(path, ".html")}.md`);
    config = await configPromise;
    const {root, loaders, normalizePath} = config;
    const found = find(root, path);
    if (!found) throw new Error(`Page not found: ${path}`);
    sourcePath = join(root, found.path);
    params = found.params;
    const source = await readFile(sourcePath, "utf8");
    const page = parseMarkdown(source, {path, params, ...config});
    const resolvers = await getResolvers(page, {root, path, loaders, normalizePath});
    if (resolvers.hash !== initialHash) return void send({type: "reload"});
    hash = resolvers.hash;
    html = getHtml(page, resolvers);
    code = getCode(page, resolvers, params);
    files = getFiles(resolvers);
    tables = getTables(page);
    stylesheets = Array.from(resolvers.stylesheets, resolvers.resolveStylesheet);
    attachmentWatcher = await loaders.watchFiles(path, getWatchFiles(resolvers), () => watcher("change"));
    markdownWatcher = watch(sourcePath, (event) => watcher(event));
    if (config.watchPath) configWatcher = watch(config.watchPath, () => send({type: "reload"}));
  }

  socket.on("message", async (data) => {
    try {
      const message = JSON.parse(String(data));
      console.log(faint("↑"), message);
      switch (message.type) {
        case "hello": {
          await hello(message);
          break;
        }
      }
    } catch (error) {
      console.error("Protocol error", error);
      socket.terminate();
    }
  });

  socket.on("error", (error) => {
    console.error("error", error);
  });

  socket.on("close", () => {
    if (attachmentWatcher) {
      attachmentWatcher.close();
      attachmentWatcher = null;
    }
    if (markdownWatcher) {
      markdownWatcher.close();
      markdownWatcher = null;
    }
    if (configWatcher) {
      configWatcher.close();
      configWatcher = null;
    }
    console.log(faint("socket close"), req.url);
  });

  function send(message: any) {
    console.log(faint("↓"), message);
    socket.send(JSON.stringify(message));
  }
}

function serializeHtml(node: ChildNode): HtmlPart | undefined {
  return isElement(node)
    ? {type: 1, value: node.outerHTML}
    : isText(node)
    ? {type: 3, value: node.nodeValue!}
    : isComment(node)
    ? {type: 8, value: node.data}
    : undefined;
}

function getHtml({body}: MarkdownPage, resolvers: Resolvers): HtmlPart[] {
  const {document} = parseHtml(`\n${rewriteHtml(body, resolvers)}`);
  return Array.from(document.body.childNodes, serializeHtml).filter((d): d is HtmlPart => d != null);
}

function getCode({code}: MarkdownPage, resolvers: Resolvers, params?: Params): Map<string, string> {
  return new Map(code.map((code) => [code.id, transpileCode(code, resolvers, params)]));
}

// Including the file has as a comment ensures that the code changes when a
// directly-referenced file changes, triggering re-evaluation. Note that when a
// transitive import changes, or when a file referenced by a transitive import
// changes, the sha is already included in the transpiled code, and hence will
// likewise be re-evaluated.
function transpileCode({id, node, mode}: MarkdownCode, resolvers: Resolvers, params?: Params): string {
  const hash = createHash("sha256");
  for (const f of node.files) hash.update(resolvers.resolveFile(f.name));
  return `${transpileJavaScript(node, {id, mode, params, ...resolvers})} // ${hash.digest("hex")}`;
}

function getFiles({files, resolveFile}: Resolvers): Map<string, string> {
  return new Map(Array.from(files, (f) => [f, resolveFile(f)]));
}

function getTables({data}: MarkdownPage): Map<string, string> {
  return new Map(Object.entries(data.sql ?? {}));
}

type CodePatch = {removed: string[]; added: string[]};

function diffCode(oldCode: Map<string, string>, newCode: Map<string, string>): CodePatch {
  const patch: CodePatch = {removed: [], added: []};
  for (const [id, body] of oldCode) {
    if (newCode.get(id) !== body) {
      patch.removed.push(id);
    }
  }
  for (const [id, body] of newCode) {
    if (oldCode.get(id) !== body) {
      patch.added.push(body);
    }
  }
  return patch;
}

type FileDeclaration = {name: string; mimeType: string; lastModified: number; path: string};
type FilePatch = {removed: string[]; added: FileDeclaration[]};

function diffFiles(
  oldFiles: Map<string, string>,
  newFiles: Map<string, string>,
  getLastModified: (name: string) => number | undefined
): FilePatch {
  const patch: FilePatch = {removed: [], added: []};
  for (const [name, path] of oldFiles) {
    if (newFiles.get(name) !== path) {
      patch.removed.push(name);
    }
  }
  for (const [name, path] of newFiles) {
    if (oldFiles.get(name) !== path) {
      patch.added.push({
        name,
        mimeType: mime.getType(name) ?? "application/octet-stream",
        lastModified: getLastModified(name) ?? NaN,
        path
      });
    }
  }
  return patch;
}

function getLastModifiedResolver(loaders: LoaderResolver, path: string): (name: string) => number | undefined {
  return (name) => loaders.getSourceLastModified(resolvePath(path, name));
}

type TableDeclaration = {name: string; path: string};
type TablePatch = {removed: string[]; added: TableDeclaration[]};

function diffTables(
  oldTables: Map<string, string>,
  newTables: Map<string, string>,
  oldFiles: Map<string, string>,
  newFiles: Map<string, string>
): TablePatch {
  const patch: TablePatch = {removed: [], added: []};
  for (const [name, path] of oldTables) {
    if (newTables.get(name) !== path) {
      patch.removed.push(name);
    }
  }
  for (const [name, path] of newTables) {
    if (oldTables.get(name) !== path) {
      patch.added.push({name, path});
    } else if (newFiles.get(path) !== oldFiles.get(path)) {
      patch.removed.push(name);
      patch.added.push({name, path});
    }
  }
  return patch;
}

function diffHtml(oldHtml: HtmlPart[], newHtml: HtmlPart[]): RedactedPatch<HtmlPart> {
  return getPatch(oldHtml, newHtml, deepEqual).map(redactPatch);
}

type RedactedPatch<T> = RedactedPatchItem<T>[];

type RedactedPatchItem<T> =
  | {type: "add"; oldPos: number; newPos: number; items: T[]}
  | {type: "remove"; oldPos: number; newPos: number; items: {length: number}};

function redactPatch<T>(patch: PatchItem<T>): RedactedPatchItem<T> {
  return patch.type === "remove" ? {...patch, type: "remove", items: {length: patch.items.length}} : patch;
}

type StylesheetPatch = {removed: string[]; added: string[]};

function diffStylesheets(oldStylesheets: string[], newStylesheets: string[]): StylesheetPatch {
  return {
    removed: Array.from(difference(oldStylesheets, newStylesheets)),
    added: Array.from(difference(newStylesheets, oldStylesheets))
  };
}<|MERGE_RESOLUTION|>--- conflicted
+++ resolved
@@ -308,13 +308,8 @@
   console.log(faint("socket open"), req.url);
 
   async function watcher(event: WatchEventType, force = false) {
-<<<<<<< HEAD
     if (sourcePath === null || path === null || params === null || config === null) throw new Error("not initialized");
-    const {root, loaders, normalizePath} = config;
-=======
-    if (!path || !config) throw new Error("not initialized");
-    const {root, loaders} = config;
->>>>>>> 15c8977b
+    const {loaders} = config;
     switch (event) {
       case "rename": {
         markdownWatcher?.close();
