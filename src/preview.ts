import {createHash} from "node:crypto";
import {watch} from "node:fs";
import type {FSWatcher, WatchEventType} from "node:fs";
import {access, constants, readFile, stat} from "node:fs/promises";
import {createServer} from "node:http";
import type {IncomingMessage, RequestListener, Server, ServerResponse} from "node:http";
import {basename, dirname, extname, join, normalize} from "node:path";
import {fileURLToPath} from "node:url";
import {difference} from "d3-array";
import send from "send";
import {type WebSocket, WebSocketServer} from "ws";
import {version} from "../package.json";
import type {Config} from "./config.js";
import {mergeStyle} from "./config.js";
import {Loader} from "./dataloader.js";
import {HttpError, isEnoent, isHttpError, isSystemError} from "./error.js";
import {getClientPath} from "./files.js";
import {FileWatchers} from "./fileWatchers.js";
import {createImportResolver, rewriteModule} from "./javascript/imports.js";
import {getImplicitSpecifiers, getImplicitStylesheets} from "./libraries.js";
import {diffMarkdown, parseMarkdown} from "./markdown.js";
import type {ParseResult} from "./markdown.js";
import {renderPreview, resolveStylesheet} from "./render.js";
import {bundleStyles, rollupClient} from "./rollup.js";
import {Telemetry} from "./telemetry.js";
import {bold, faint, green, link} from "./tty.js";
import {relativeUrl} from "./url.js";

const publicRoot = join(dirname(fileURLToPath(import.meta.url)), "..", "public");

export interface PreviewOptions {
  config: Config;
  hostname: string;
  port?: number;
  verbose?: boolean;
}

export async function preview(options: PreviewOptions): Promise<PreviewServer> {
  return PreviewServer.start(options);
}

export class PreviewServer {
  private readonly _config: Config;
  private readonly _server: ReturnType<typeof createServer>;
  private readonly _socketServer: WebSocketServer;
  private readonly _verbose: boolean;

  private constructor({config, server, verbose}: {config: Config; server: Server; verbose: boolean}) {
    this._config = config;
    this._verbose = verbose;
    this._server = server;
    this._server.on("request", this._handleRequest);
    this._socketServer = new WebSocketServer({server: this._server});
    this._socketServer.on("connection", this._handleConnection);
  }

  static async start({verbose = true, hostname, port, ...options}: PreviewOptions) {
    Telemetry.record({event: "preview", step: "start"});
    const server = createServer();
    if (port === undefined) {
      for (port = 3000; true; ++port) {
        try {
          await new Promise<void>((resolve, reject) => {
            server.once("error", reject);
            server.listen(port, hostname, resolve);
          });
          break;
        } catch (error) {
          if (!isSystemError(error) || error.code !== "EADDRINUSE") throw error;
        }
      }
    } else {
      await new Promise<void>((resolve) => server.listen(port, hostname, resolve));
    }
    if (verbose) {
<<<<<<< HEAD
      console.log(`${green(bold("Observable Framework"))}\t${faint(`v${version}`)}`);
      console.log(`${faint("↳")} ${link(`http://${hostname}:${port}/`)}`);
=======
      console.log(`${green(bold("Observable Framework"))} ${faint(`v${version}`)}`);
      console.log(`${faint("↳")} ${underline(`http://${hostname}:${port}/`)}`);
>>>>>>> bf742d4b
      console.log("");
    }
    return new PreviewServer({server, verbose, ...options});
  }

  _handleRequest: RequestListener = async (req, res) => {
    const config = this._config;
    const root = config.root;
    if (this._verbose) console.log(faint(req.method!), req.url);
    try {
      const url = new URL(req.url!, "http://localhost");
      let pathname = decodeURIComponent(url.pathname);
      let match: RegExpExecArray | null;
      if (pathname === "/_observablehq/runtime.js") {
        const root = join(fileURLToPath(import.meta.resolve("@observablehq/runtime")), "../../");
        send(req, "/dist/runtime.js", {root}).pipe(res);
      } else if (pathname.startsWith("/_observablehq/stdlib.js")) {
        end(req, res, await rollupClient(getClientPath("./src/client/stdlib.js")), "text/javascript");
      } else if (pathname.startsWith("/_observablehq/stdlib/")) {
        const path = getClientPath("./src/client/" + pathname.slice("/_observablehq/".length));
        if (pathname.endsWith(".js")) {
          end(req, res, await rollupClient(path), "text/javascript");
        } else if (pathname.endsWith(".css")) {
          end(req, res, await bundleStyles({path}), "text/css");
        } else {
          throw new HttpError(`Not found: ${pathname}`, 404);
        }
      } else if (pathname === "/_observablehq/client.js") {
        end(req, res, await rollupClient(getClientPath("./src/client/preview.js")), "text/javascript");
      } else if ((match = /^\/_observablehq\/theme-(?<theme>[\w-]+(,[\w-]+)*)?\.css$/.exec(pathname))) {
        end(req, res, await bundleStyles({theme: match.groups!.theme?.split(",") ?? []}), "text/css");
      } else if (pathname.startsWith("/_observablehq/")) {
        send(req, pathname.slice("/_observablehq".length), {root: publicRoot}).pipe(res);
      } else if (pathname.startsWith("/_import/")) {
        const path = pathname.slice("/_import".length);
        const filepath = join(root, path);
        try {
          if (pathname.endsWith(".css")) {
            await access(filepath, constants.R_OK);
            end(req, res, await bundleStyles({path: filepath}), "text/css");
            return;
          } else if (pathname.endsWith(".js")) {
            const input = await readFile(filepath, "utf-8");
            const output = await rewriteModule(input, path, createImportResolver(root));
            end(req, res, output, "text/javascript");
            return;
          }
        } catch (error) {
          if (!isEnoent(error)) throw error;
        }
        throw new HttpError(`Not found: ${pathname}`, 404);
      } else if (pathname.startsWith("/_file/")) {
        const path = pathname.slice("/_file".length);
        const filepath = join(root, path);
        try {
          await access(filepath, constants.R_OK);
          send(req, pathname.slice("/_file".length), {root}).pipe(res);
          return;
        } catch (error) {
          if (!isEnoent(error)) throw error;
        }

        // Look for a data loader for this file.
        const loader = Loader.find(root, path);
        if (loader) {
          try {
            send(req, await loader.load(), {root}).pipe(res);
            return;
          } catch (error) {
            if (!isEnoent(error)) throw error;
          }
        }
        throw new HttpError(`Not found: ${pathname}`, 404);
      } else {
        if ((pathname = normalize(pathname)).startsWith("..")) throw new Error("Invalid path: " + pathname);
        let path = join(root, pathname);

        // If this path is for /index, redirect to the parent directory for a
        // tidy path. (This must be done before implicitly adding /index below!)
        // Respect precedence of dir/index.md over dir.md in choosing between
        // dir/ and dir!
        if (basename(path, ".html") === "index") {
          try {
            await stat(join(dirname(path), "index.md"));
            res.writeHead(302, {Location: join(dirname(pathname), "/") + url.search});
            res.end();
            return;
          } catch (error) {
            if (!isEnoent(error)) throw error;
            res.writeHead(302, {Location: dirname(pathname) + url.search});
            res.end();
            return;
          }
        }

        // If this path resolves to a directory, then add an implicit /index to
        // the end of the path, assuming that the corresponding index.md exists.
        try {
          if ((await stat(path)).isDirectory() && (await stat(join(path, "index.md"))).isFile()) {
            if (!pathname.endsWith("/")) {
              res.writeHead(302, {Location: pathname + "/" + url.search});
              res.end();
              return;
            }
            pathname = join(pathname, "index");
            path = join(path, "index");
          }
        } catch (error) {
          if (!isEnoent(error)) throw error; // internal error
        }

        // If this path ends with .html, then redirect to drop the .html. TODO:
        // Check for the existence of the .md file first.
        if (extname(path) === ".html") {
          res.writeHead(302, {Location: join(dirname(pathname), basename(pathname, ".html")) + url.search});
          res.end();
          return;
        }

        // Otherwise, serve the corresponding Markdown file, if it exists.
        // Anything else should 404; static files should be matched above.
        try {
          const {html} = await renderPreview(path + ".md", {path: pathname, ...config});
          end(req, res, html, "text/html");
        } catch (error) {
          if (!isEnoent(error)) throw error; // internal error
          throw new HttpError("Not found", 404);
        }
      }
    } catch (error) {
      if (isHttpError(error)) {
        res.statusCode = error.statusCode;
      } else {
        res.statusCode = 500;
        console.error(error);
      }
      if (req.method === "GET" && res.statusCode === 404) {
        try {
          const {html} = await renderPreview(join(root, "404.md"), {path: "/404", ...config});
          end(req, res, html, "text/html");
          return;
        } catch {
          // ignore secondary error (e.g., no 404.md); show the original 404
        }
      }
      res.setHeader("Content-Type", "text/plain; charset=utf-8");
      res.end(error instanceof Error ? error.message : "Oops, an error occurred");
    }
  };

  _handleConnection = async (socket: WebSocket, req: IncomingMessage) => {
    if (req.url === "/_observablehq") {
      handleWatch(socket, req, this._config);
    } else {
      socket.close();
    }
  };

  get server(): PreviewServer["_server"] {
    return this._server;
  }
}

// Like send, but for in-memory dynamic content.
function end(req: IncomingMessage, res: ServerResponse, content: string, type: string): void {
  const etag = `"${createHash("sha256").update(content).digest("base64")}"`;
  const date = new Date().toUTCString();
  res.setHeader("Content-Type", `${type}; charset=utf-8`);
  res.setHeader("Date", date);
  res.setHeader("Last-Modified", date);
  res.setHeader("ETag", etag);
  if (req.headers["if-none-match"] === etag) {
    res.statusCode = 304;
    res.end();
  } else if (req.method === "HEAD") {
    res.end();
  } else {
    res.end(content);
  }
}

function getWatchPaths(parseResult: ParseResult): string[] {
  const paths: string[] = [];
  const {files, imports} = parseResult;
  for (const f of files) paths.push(f.name);
  for (const i of imports) paths.push(i.name);
  return paths;
}

export function getPreviewStylesheet(path: string, data: ParseResult["data"], style: Config["style"]): string | null {
  style = mergeStyle(path, data?.style, data?.theme, style);
  return !style
    ? null
    : "path" in style
    ? relativeUrl(path, `/_import/${style.path}`)
    : relativeUrl(path, `/_observablehq/theme-${style.theme.join(",")}.css`);
}

function handleWatch(socket: WebSocket, req: IncomingMessage, {root, style: defaultStyle}: Config) {
  let path: string | null = null;
  let current: ParseResult | null = null;
  let stylesheets: Set<string> | null = null;
  let markdownWatcher: FSWatcher | null = null;
  let attachmentWatcher: FileWatchers | null = null;
  let emptyTimeout: ReturnType<typeof setTimeout> | null = null;

  console.log(faint("socket open"), req.url);

  async function getStylesheets({cells, data}: ParseResult): Promise<Set<string>> {
    const inputs = new Set<string>();
    for (const cell of cells) cell.inputs?.forEach(inputs.add, inputs);
    const stylesheets = await getImplicitStylesheets(getImplicitSpecifiers(inputs));
    const style = getPreviewStylesheet(path!, data, defaultStyle);
    if (style) stylesheets.add(style);
    return new Set(Array.from(stylesheets, (href) => resolveStylesheet(path!, href)));
  }

  function refreshAttachment(name: string) {
    const {cells} = current!;
    if (cells.some((cell) => cell.imports?.some((i) => i.name === name))) {
      watcher("change"); // trigger re-compilation of JavaScript to get new import hashes
    } else {
      const affectedCells = cells.filter((cell) => cell.files?.some((f) => f.name === name));
      if (affectedCells.length > 0) {
        send({type: "refresh", cellIds: affectedCells.map((cell) => cell.id)});
      }
    }
  }

  async function watcher(event: WatchEventType, force = false) {
    if (!path || !current) throw new Error("not initialized");
    switch (event) {
      case "rename": {
        markdownWatcher?.close();
        try {
          markdownWatcher = watch(join(root, path), (event) => watcher(event));
        } catch (error) {
          if (!isEnoent(error)) throw error;
          console.error(`file no longer exists: ${path}`);
          socket.terminate();
          return;
        }
        watcher("change");
        break;
      }
      case "change": {
        const updated = await parseMarkdown(join(root, path), {root, path});
        // delay to avoid a possibly-empty file
        if (!force && updated.html === "") {
          if (!emptyTimeout) {
            emptyTimeout = setTimeout(() => {
              emptyTimeout = null;
              watcher("change", true);
            }, 150);
          }
          break;
        } else if (emptyTimeout) {
          clearTimeout(emptyTimeout);
          emptyTimeout = null;
        }
        if (current.hash === updated.hash) break;
        const updatedStylesheets = await getStylesheets(updated);
        for (const href of difference(stylesheets, updatedStylesheets)) send({type: "remove-stylesheet", href});
        for (const href of difference(updatedStylesheets, stylesheets)) send({type: "add-stylesheet", href});
        stylesheets = updatedStylesheets;
        const diff = diffMarkdown(current, updated);
        send({type: "update", diff, previousHash: current.hash, updatedHash: updated.hash});
        current = updated;
        attachmentWatcher?.close();
        attachmentWatcher = await FileWatchers.of(root, path, getWatchPaths(updated), refreshAttachment);
        break;
      }
    }
  }

  async function hello({path: initialPath, hash: initialHash}: {path: string; hash: string}): Promise<void> {
    if (markdownWatcher || attachmentWatcher) throw new Error("already watching");
    path = initialPath;
    if (!(path = normalize(path)).startsWith("/")) throw new Error("Invalid path: " + initialPath);
    if (path.endsWith("/")) path += "index";
    path += ".md";
    current = await parseMarkdown(join(root, path), {root, path});
    if (current.hash !== initialHash) return void send({type: "reload"});
    stylesheets = await getStylesheets(current);
    attachmentWatcher = await FileWatchers.of(root, path, getWatchPaths(current), refreshAttachment);
    markdownWatcher = watch(join(root, path), (event) => watcher(event));
  }

  socket.on("message", async (data) => {
    try {
      const message = JSON.parse(String(data));
      console.log(faint("↑"), message);
      switch (message.type) {
        case "hello": {
          await hello(message);
          break;
        }
      }
    } catch (error) {
      console.error("Protocol error", error);
      socket.terminate();
    }
  });

  socket.on("error", (error) => {
    console.error("error", error);
  });

  socket.on("close", () => {
    if (attachmentWatcher) {
      attachmentWatcher.close();
      attachmentWatcher = null;
    }
    if (markdownWatcher) {
      markdownWatcher.close();
      markdownWatcher = null;
    }
    console.log(faint("socket close"), req.url);
  });

  function send(message) {
    console.log(faint("↓"), message);
    socket.send(JSON.stringify(message));
  }
}<|MERGE_RESOLUTION|>--- conflicted
+++ resolved
@@ -73,13 +73,8 @@
       await new Promise<void>((resolve) => server.listen(port, hostname, resolve));
     }
     if (verbose) {
-<<<<<<< HEAD
-      console.log(`${green(bold("Observable Framework"))}\t${faint(`v${version}`)}`);
+      console.log(`${green(bold("Observable Framework"))} ${faint(`v${version}`)}`);
       console.log(`${faint("↳")} ${link(`http://${hostname}:${port}/`)}`);
-=======
-      console.log(`${green(bold("Observable Framework"))} ${faint(`v${version}`)}`);
-      console.log(`${faint("↳")} ${underline(`http://${hostname}:${port}/`)}`);
->>>>>>> bf742d4b
       console.log("");
     }
     return new PreviewServer({server, verbose, ...options});
