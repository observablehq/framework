--- conflicted
+++ resolved
@@ -142,10 +142,7 @@
             path: pathname,
             pages,
             title: config?.title,
-<<<<<<< HEAD
-=======
             toc: config?.toc,
->>>>>>> cc417518
             resolver: this._resolver!
           });
           end(req, res, html, "text/html");
