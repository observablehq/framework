import {type Node, type Options, Parser, tokTypes} from "acorn";
import mime from "mime";
import {isLocalFile} from "./files.js";
import {findAwaits} from "./javascript/awaits.js";
import {findDeclarations} from "./javascript/declarations.js";
import {findFeatures} from "./javascript/features.js";
import {rewriteFetches} from "./javascript/fetches.js";
import {defaultGlobals} from "./javascript/globals.js";
import {findImports, rewriteImports} from "./javascript/imports.js";
import {findReferences} from "./javascript/references.js";
import {Sourcemap} from "./sourcemap.js";

export interface DatabaseReference {
  name: string;
}

export interface FileReference {
  name: string;
  mimeType: string | null;
}

export interface ImportReference {
  name: string;
  type: "global" | "local";
}

export interface Feature {
  type: "FileAttachment" | "DatabaseClient" | "Secret";
  name: string;
}

export interface Identifier {
  name: string;
}

export interface Transpile {
  id: string;
  inputs?: string[];
  outputs?: string[];
  inline?: boolean;
  body: string;
  databases?: DatabaseReference[];
  files?: FileReference[];
  imports?: ImportReference[];
}

export interface ParseOptions {
  id: string;
  root: string;
  sourcePath: string;
  inline?: boolean;
  sourceLine?: number;
  globals?: Set<string>;
  verbose?: boolean;
}

export function transpileJavaScript(input: string, options: ParseOptions): Transpile {
<<<<<<< HEAD
  const {root, id} = options;
=======
  const {id, root, sourcePath, verbose = true} = options;
>>>>>>> f288ba1a
  try {
    const node = parseJavaScript(input, options);
    const databases = node.features
      .filter((f) => f.type === "DatabaseClient")
      .map((f): DatabaseReference => ({name: f.name}));
    const files = node.features
<<<<<<< HEAD
      .filter((f) => f.type === "FileAttachment" && isLocalFile(f.name, root))
      .map((f) => ({name: f.name, mimeType: mime.getType(f.name)}));
=======
      .filter((f) => f.type === "FileAttachment")
      .map((f): FileReference => ({name: f.name, mimeType: mime.getType(f.name)}));
>>>>>>> f288ba1a
    const inputs = Array.from(new Set<string>(node.references.map((r) => r.name)));
    const output = new Sourcemap(input);
    trim(output, input);
    if (node.expression && !inputs.includes("display") && !inputs.includes("view")) {
      output.insertLeft(0, "display((\n");
      output.insertRight(input.length, "\n))");
      inputs.push("display");
    }
    rewriteImports(output, node, root, sourcePath);
    rewriteFetches(output, node, root, sourcePath);
    return {
      id,
      ...(inputs.length ? {inputs} : null),
      ...(options.inline ? {inline: true} : null),
      ...(node.declarations?.length ? {outputs: node.declarations.map(({name}) => name)} : null),
      ...(databases.length ? {databases} : null),
      ...(files.length ? {files} : null),
      body: `${node.async ? "async " : ""}(${inputs}) => {
${String(output)}${node.declarations?.length ? `\nreturn {${node.declarations.map(({name}) => name)}};` : ""}
}`,
      ...(node.imports.length ? {imports: node.imports} : null)
    };
  } catch (error) {
    if (!(error instanceof SyntaxError)) throw error;
    let message = error.message;
    const match = /^(.+)\s\((\d+):(\d+)\)$/.exec(message);
    if (match) {
      const line = +match[2] + (options?.sourceLine ?? 0);
      const column = +match[3] + 1;
      message = `${match[1]} at line ${line}, column ${column}`;
    } else if (options?.sourceLine) {
      message = `${message} at line ${options.sourceLine + 1}`;
    }
    // TODO: Consider showing a code snippet along with the error. Also, consider
    // whether we want to show the file name here.
    if (verbose) console.error(`${error.name}: ${message}`);
    return {
      id: `${id}`,
      body: `() => { throw new SyntaxError(${JSON.stringify(error.message)}); }`
    };
  }
}

function trim(output: Sourcemap, input: string): void {
  if (input.startsWith("\n")) output.delete(0, 1); // TODO better trim
  if (input.endsWith("\n")) output.delete(input.length - 1, input.length); // TODO better trim
}

export const parseOptions: Options = {ecmaVersion: 13, sourceType: "module"};

export interface JavaScriptNode {
  body: Node;
  declarations: Identifier[] | null; // null for expressions that can’t declare top-level variables, a.k.a outputs
  references: Identifier[]; // the unbound references, a.k.a. inputs
  features: Feature[];
  imports: ImportReference[];
  expression: boolean; // is this an expression or a program cell?
  async: boolean; // does this use top-level await?
}

function parseJavaScript(input: string, options: ParseOptions): JavaScriptNode {
  const {globals = defaultGlobals, inline = false, root, sourcePath} = options;
  // First attempt to parse as an expression; if this fails, parse as a program.
  let expression = maybeParseExpression(input, parseOptions);
  if (expression?.type === "ClassExpression" && expression.id) expression = null; // treat named class as program
  if (expression?.type === "FunctionExpression" && expression.id) expression = null; // treat named function as program
  if (!expression && inline) throw new SyntaxError("invalid expression");
  const body = expression ?? (Parser.parse(input, parseOptions) as any);
  const references = findReferences(body, globals, input);
  const declarations = expression ? null : findDeclarations(body, globals, input);
  const imports = findImports(body, root, sourcePath);
  const features = findFeatures(body, root, sourcePath, references, input);
  return {
    body,
    declarations,
    references,
    features,
    imports,
    expression: !!expression,
    async: findAwaits(body).length > 0
  };
}

// Parses a single expression; like parseExpressionAt, but returns null if
// additional input follows the expression.
function maybeParseExpression(input, options) {
  const parser = new (Parser as any)(options, input, 0); // private constructor
  parser.nextToken();
  try {
    const node = (parser as any).parseExpression();
    return parser.type === tokTypes.eof ? node : null;
  } catch {
    return null;
  }
}<|MERGE_RESOLUTION|>--- conflicted
+++ resolved
@@ -55,24 +55,15 @@
 }
 
 export function transpileJavaScript(input: string, options: ParseOptions): Transpile {
-<<<<<<< HEAD
-  const {root, id} = options;
-=======
   const {id, root, sourcePath, verbose = true} = options;
->>>>>>> f288ba1a
   try {
     const node = parseJavaScript(input, options);
     const databases = node.features
       .filter((f) => f.type === "DatabaseClient")
       .map((f): DatabaseReference => ({name: f.name}));
     const files = node.features
-<<<<<<< HEAD
       .filter((f) => f.type === "FileAttachment" && isLocalFile(f.name, root))
-      .map((f) => ({name: f.name, mimeType: mime.getType(f.name)}));
-=======
-      .filter((f) => f.type === "FileAttachment")
       .map((f): FileReference => ({name: f.name, mimeType: mime.getType(f.name)}));
->>>>>>> f288ba1a
     const inputs = Array.from(new Set<string>(node.references.map((r) => r.name)));
     const output = new Sourcemap(input);
     trim(output, input);
