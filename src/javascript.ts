--- conflicted
+++ resolved
@@ -137,13 +137,8 @@
   if (exports.length) throw syntaxError("Unexpected token 'export'", exports[0], input); // disallow exports
   const references = findReferences(body, globals);
   findAssignments(body, references, globals, input);
-<<<<<<< HEAD
-  const declarations = expression ? null : findDeclarations(body, globals, input);
+  const declarations = expression ? null : findDeclarations(body as Program, globals, input);
   const {imports, fetches} = findImports(body, root, sourcePath);
-=======
-  const declarations = expression ? null : findDeclarations(body as Program, globals, input);
-  const imports = findImports(body, root, sourcePath);
->>>>>>> 940d4b7a
   const features = findFeatures(body, root, sourcePath, references, input);
 
   return {
