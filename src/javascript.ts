--- conflicted
+++ resolved
@@ -1,8 +1,4 @@
-<<<<<<< HEAD
-import {type Options, Parser, tokTypes} from "acorn";
-=======
-import {Parser, tokTypes, type Node, type Options} from "acorn";
->>>>>>> 32956822
+import {type Node, type Options, Parser, tokTypes} from "acorn";
 import mime from "mime";
 import {findAwaits} from "./javascript/awaits.js";
 import {findDeclarations} from "./javascript/declarations.js";
