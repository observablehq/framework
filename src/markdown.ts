/* eslint-disable import/no-named-as-default-member */
import {createHash} from "node:crypto";
import {extname} from "node:path/posix";
import matter from "gray-matter";
import he from "he";
import MarkdownIt from "markdown-it";
import type {RuleCore} from "markdown-it/lib/parser_core.js";
import type {RuleInline} from "markdown-it/lib/parser_inline.js";
import type {RenderRule} from "markdown-it/lib/renderer.js";
import MarkdownItAnchor from "markdown-it-anchor";
import type {Config} from "./config.js";
import {mergeStyle} from "./config.js";
import {rewriteHtmlPaths} from "./html.js";
import {parseInfo} from "./info.js";
import type {JavaScriptNode} from "./javascript/parse.js";
import {parseJavaScript} from "./javascript/parse.js";
import {isAssetPath, parseRelativeUrl, relativePath} from "./path.js";
import {transpileSql} from "./sql.js";
import {transpileTag} from "./tag.js";
import {InvalidThemeError} from "./theme.js";
import {red} from "./tty.js";

export interface MarkdownCode {
  id: string;
  node: JavaScriptNode;
}

export interface MarkdownPage {
  title: string | null;
  head: string | null;
  header: string | null;
  body: string;
  footer: string | null;
  data: {[key: string]: any} | null;
  style: string | null;
  code: MarkdownCode[];
}

export interface ParseContext {
  code: MarkdownCode[];
  startLine: number;
  currentLine: number;
  path: string;
}

interface FrontMatter {
  title?: string;
  toc?: boolean | {show?: boolean; label?: string};
  index?: boolean;
  keywords?: string[];
  draft?: boolean;
  sql?: {[key: string]: string};
}

function uniqueCodeId(context: ParseContext, content: string): string {
  const hash = createHash("sha256").update(content).digest("hex").slice(0, 8);
  let id = hash;
  let count = 1;
  while (context.code.some((code) => code.id === id)) id = `${hash}-${count++}`;
  return id;
}

function isFalse(attribute: string | undefined): boolean {
  return attribute?.toLowerCase() === "false";
}

function getLiveSource(content: string, tag: string, attributes: Record<string, string>): string | undefined {
  return tag === "js"
    ? content
    : tag === "tex"
    ? transpileTag(content, "tex.block", true)
    : tag === "html"
    ? transpileTag(content, "html.fragment", true)
    : tag === "sql"
    ? transpileSql(content, attributes)
    : tag === "svg"
    ? transpileTag(content, "svg.fragment", true)
    : tag === "dot"
    ? transpileTag(content, "dot", false)
    : tag === "mermaid"
    ? transpileTag(content, "await mermaid", false)
    : undefined;
}

// TODO sourceLine and remap syntax error position; consider showing a code
// snippet along with the error. Also, consider whether we want to show the
// file name here.
//
// const message = error.message;
// if (verbose) {
//   let warning = error.message;
//   const match = /^(.+)\s\((\d+):(\d+)\)$/.exec(message);
//   if (match) {
//     const line = +match[2] + (options?.sourceLine ?? 0);
//     const column = +match[3] + 1;
//     warning = `${match[1]} at line ${line}, column ${column}`;
//   } else if (options?.sourceLine) {
//     warning = `${message} at line ${options.sourceLine + 1}`;
//   }
//   console.error(red(`${error.name}: ${warning}`));
// }

function makeFenceRenderer(baseRenderer: RenderRule): RenderRule {
  return (tokens, idx, options, context: ParseContext, self) => {
    const {path} = context;
    const token = tokens[idx];
    const {tag, attributes} = parseInfo(token.info);
    token.info = tag;
    let html = "";
    let source: string | undefined;
    try {
      source = isFalse(attributes.run) ? undefined : getLiveSource(token.content, tag, attributes);
      if (source != null) {
        const id = uniqueCodeId(context, source);
        // TODO const sourceLine = context.startLine + context.currentLine;
        const node = parseJavaScript(source, {path});
        context.code.push({id, node});
        html += `<div id="cell-${id}" class="observablehq observablehq--block${
          node.expression ? " observablehq--loading" : ""
        }"></div>\n`;
      }
    } catch (error) {
      if (!(error instanceof SyntaxError)) throw error;
      html += `<div class="observablehq observablehq--block">
  <div class="observablehq--inspect observablehq--error">SyntaxError: ${he.escape(error.message)}</div>
</div>\n`;
    }
    if (attributes.echo == null ? source == null : !isFalse(attributes.echo)) {
      html += baseRenderer(tokens, idx, options, context, self);
    }
    return html;
  };
}

const CODE_DOLLAR = 36;
const CODE_BRACEL = 123;
const CODE_BRACER = 125;
const CODE_BACKSLASH = 92;
const CODE_QUOTE = 34;
const CODE_SINGLE_QUOTE = 39;
const CODE_BACKTICK = 96;

function parsePlaceholder(content: string, replacer: (i: number, j: number) => void) {
  let afterDollar = false;
  for (let j = 0, n = content.length; j < n; ++j) {
    const cj = content.charCodeAt(j);
    if (cj === CODE_BACKSLASH) {
      ++j; // skip next character
      continue;
    }
    if (cj === CODE_DOLLAR) {
      afterDollar = true;
      continue;
    }
    if (afterDollar) {
      if (cj === CODE_BRACEL) {
        let quote = 0; // TODO detect comments, too
        let braces = 0;
        let k = j + 1;
        inner: for (; k < n; ++k) {
          const ck = content.charCodeAt(k);
          if (ck === CODE_BACKSLASH) {
            ++k;
            continue;
          }
          if (quote) {
            if (ck === quote) quote = 0;
            continue;
          }
          switch (ck) {
            case CODE_QUOTE:
            case CODE_SINGLE_QUOTE:
            case CODE_BACKTICK:
              quote = ck;
              break;
            case CODE_BRACEL:
              ++braces;
              break;
            case CODE_BRACER:
              if (--braces < 0) {
                replacer(j - 1, k + 1);
                break inner;
              }
              break;
          }
        }
        j = k;
      }
      afterDollar = false;
    }
  }
}

function transformPlaceholderBlock(token) {
  const input = token.content;
  if (/^\s*<script[\s>]/.test(input)) return [token]; // ignore <script> elements
  const output: any[] = [];
  let i = 0;
  parsePlaceholder(input, (j, k) => {
    output.push({...token, level: i > 0 ? token.level + 1 : token.level, content: input.slice(i, j)});
    output.push({type: "placeholder", level: token.level + 1, content: input.slice(j + 2, k - 1)});
    i = k;
  });
  if (i === 0) return [token];
  else if (i < input.length) output.push({...token, content: input.slice(i), nesting: -1});
  return output;
}

const transformPlaceholderInline: RuleInline = (state, silent) => {
  if (silent || state.pos + 2 > state.posMax) return false;
  const marker1 = state.src.charCodeAt(state.pos);
  const marker2 = state.src.charCodeAt(state.pos + 1);
  if (!(marker1 === CODE_DOLLAR && marker2 === CODE_BRACEL)) return false;
  let quote = 0;
  let braces = 0;
  for (let pos = state.pos + 2; pos < state.posMax; ++pos) {
    const code = state.src.charCodeAt(pos);
    if (code === CODE_BACKSLASH) {
      ++pos; // skip next character
      continue;
    }
    if (quote) {
      if (code === quote) quote = 0;
      continue;
    }
    switch (code) {
      case CODE_QUOTE:
      case CODE_SINGLE_QUOTE:
      case CODE_BACKTICK:
        quote = code;
        break;
      case CODE_BRACEL:
        ++braces;
        break;
      case CODE_BRACER:
        if (--braces < 0) {
          const token = state.push("placeholder", "", 0);
          token.content = state.src.slice(state.pos + 2, pos);
          state.pos = pos + 1;
          return true;
        }
        break;
    }
  }
  return false;
};

const transformPlaceholderCore: RuleCore = (state) => {
  const input = state.tokens;
  const output: any[] = [];
  for (const token of input) {
    switch (token.type) {
      case "html_block":
        output.push(...transformPlaceholderBlock(token));
        break;
      default:
        output.push(token);
        break;
    }
  }
  state.tokens = output;
};

function makePlaceholderRenderer(): RenderRule {
  return (tokens, idx, options, context: ParseContext) => {
    const {path} = context;
    const token = tokens[idx];
    const id = uniqueCodeId(context, token.content);
    try {
      // TODO sourceLine: context.startLine + context.currentLine
      const node = parseJavaScript(token.content, {path, inline: true});
      context.code.push({id, node});
      return `<span id="cell-${id}" class="observablehq--loading"></span>`;
    } catch (error) {
      if (!(error instanceof SyntaxError)) throw error;
      return `<span id="cell-${id}">
  <span class="observablehq--inspect observablehq--error" style="display: block;">SyntaxError: ${he.escape(
    error.message
  )}</span>
</span>`;
    }
  };
}

function makeSoftbreakRenderer(baseRenderer: RenderRule): RenderRule {
  return (tokens, idx, options, context: ParseContext, self) => {
    context.currentLine++;
    return baseRenderer(tokens, idx, options, context, self);
  };
}

export function makeLinkNormalizer(baseNormalize: (url: string) => string, clean: boolean): (url: string) => string {
  return (url) => {
    // Only clean local links (and ignore e.g. "https:" links).
    if (isAssetPath(url)) {
      const u = parseRelativeUrl(url);
      let {pathname} = u;
      if (pathname && !pathname.endsWith("/") && !extname(pathname)) pathname += ".html";
      if (pathname === "index.html") pathname = ".";
      else if (pathname.endsWith("/index.html")) pathname = pathname.slice(0, -"index.html".length);
      else if (clean) pathname = pathname.replace(/\.html$/, "");
      url = pathname + u.search + u.hash;
    }
    return baseNormalize(url);
  };
}

export interface ParseOptions {
  md: MarkdownIt;
  path: string;
  style?: Config["style"];
  head?: Config["head"];
  header?: Config["header"];
  footer?: Config["footer"];
}

export function createMarkdownIt({
  markdownIt,
  cleanUrls = true
}: {
  markdownIt?: (md: MarkdownIt) => MarkdownIt;
  cleanUrls?: boolean;
} = {}): MarkdownIt {
  const md = MarkdownIt({html: true, linkify: true});
  md.linkify.set({fuzzyLink: false, fuzzyEmail: false});
  md.use(MarkdownItAnchor, {permalink: MarkdownItAnchor.permalink.headerLink({class: "observablehq-header-anchor"})});
  md.inline.ruler.push("placeholder", transformPlaceholderInline);
  md.core.ruler.before("linkify", "placeholder", transformPlaceholderCore);
  md.renderer.rules.placeholder = makePlaceholderRenderer();
  md.renderer.rules.fence = makeFenceRenderer(md.renderer.rules.fence!);
  md.renderer.rules.softbreak = makeSoftbreakRenderer(md.renderer.rules.softbreak!);
  md.normalizeLink = makeLinkNormalizer(md.normalizeLink, cleanUrls);
  return markdownIt === undefined ? md : markdownIt(md);
}

export function parseMarkdown(input: string, options: ParseOptions): MarkdownPage {
  const {md, path} = options;
  const {content, data} = getContents(input);
  const code: MarkdownCode[] = [];
  const context: ParseContext = {code, startLine: 0, currentLine: 0, path};
  const tokens = md.parse(content, context);
  const body = md.renderer.render(tokens, md.options, context); // Note: mutates code!
  return {
    head: getHtml("head", data, options),
    header: getHtml("header", data, options),
    body,
    footer: getHtml("footer", data, options),
    data: isEmpty(data) ? null : data,
    title: data.title ?? findTitle(tokens) ?? null,
    style: getStyle(data, options),
    code
  };
}

<<<<<<< HEAD
function getContents(input: string): {content: string; data: FrontMatter & {[key: string]: any}} {
  try {
    const {data, content} = matter(input, {});
    if ("title" in data) data.title = normalizeString(data.title);
    if ("toc" in data) data.toc = normalizeToc(data.toc);
    if ("index" in data) data.index = normalizeBoolean(data.index, "index");
    if ("keywords" in data) data.keywords = normalizeStringArray(data.keywords);
    if ("draft" in data) data.draft = normalizeBoolean(data.draft, "draft");
    if ("sql" in data) data.sql = normalizeSqlData(data.sql);
    return {data, content};
  } catch (error) {
    return {
      data: {},
      content: '<div class="observablehq--inspect observablehq--error">Invalid front matter</div>'
    };
  }
}

function normalizeString(value: any): string {
  return value == null ? "" : String(value);
}

function normalizeToc(toc: any): FrontMatter["toc"] {
  if (toc == null || typeof toc === "boolean") return toc;
  if (typeof toc !== "object" || Array.isArray(toc)) console.warn(`Invalid toc format: ${toc}`);
  if ("show" in toc) toc.show = normalizeBoolean(toc.show, "toc.show");
  if ("label" in toc) toc.label = normalizeString(toc.label);
  return toc;
}

function normalizeBoolean(value: any, name: string): boolean {
  if (typeof value !== "boolean")
    console.warn(`the ${name} option should be boolean, ${value} (${typeof value} found instead)`);
  return Boolean(value);
}

function normalizeStringArray(value: any): string[] {
  return value == null ? [] : typeof value === "string" ? [value] : Array.from(value, String);
}

function normalizeSqlData(sql: any): {[key: string]: string} {
  if (!sql || typeof sql !== "object" || Array.isArray(sql)) return console.warn("Unsupported sql definition", sql), {};
  const tables = new Map<string, string>();
  for (const [name, source] of Object.entries(sql)) {
    if (typeof source !== "string") return console.warn("Unsupported sql table source definition", source), {};
    tables.set(name, source);
  }
  return Object.fromEntries(tables);
=======
/** Like parseMarkdown, but optimized to return only metadata. */
export function parseMarkdownMetadata(input: string, options: ParseOptions): Pick<MarkdownPage, "data" | "title"> {
  const {md, path} = options;
  const {content, data} = matter(input, {});
  return {
    data: isEmpty(data) ? null : data,
    title: data.title ?? findTitle(md.parse(content, {code: [], startLine: 0, currentLine: 0, path})) ?? null
  };
>>>>>>> 80118841
}

function getHtml(
  key: "head" | "header" | "footer",
  data: Record<string, any>,
  {path, [key]: defaultValue}: ParseOptions
): string | null {
  return data[key] !== undefined
    ? data[key]
      ? String(data[key])
      : null
    : defaultValue != null
    ? rewriteHtmlPaths(defaultValue, path)
    : null;
}

function getStyle(data: Record<string, any>, {path, style = null}: ParseOptions): string | null {
  try {
    style = mergeStyle(path, data.style, data.theme, style);
  } catch (error) {
    if (!(error instanceof InvalidThemeError)) throw error;
    console.error(red(String(error))); // TODO error during build
    style = {theme: []};
  }
  return !style
    ? null
    : "path" in style
    ? relativePath(path, style.path)
    : `observablehq:theme-${style.theme.join(",")}.css`;
}

// TODO Use gray-matter’s parts.isEmpty, but only when it’s accurate.
function isEmpty(object) {
  for (const key in object) return false;
  return true;
}

// TODO Make this smarter.
function findTitle(tokens: ReturnType<MarkdownIt["parse"]>): string | undefined {
  for (const [i, token] of tokens.entries()) {
    if (token.type === "heading_open" && token.tag === "h1") {
      const next = tokens[i + 1];
      if (next?.type === "inline") {
        const text = next.children
          ?.filter((t) => t.type === "text")
          .map((t) => t.content)
          .join("");
        if (text) {
          return text;
        }
      }
    }
  }
}<|MERGE_RESOLUTION|>--- conflicted
+++ resolved
@@ -352,7 +352,16 @@
   };
 }
 
-<<<<<<< HEAD
+/** Like parseMarkdown, but optimized to return only metadata. */
+export function parseMarkdownMetadata(input: string, options: ParseOptions): Pick<MarkdownPage, "data" | "title"> {
+  const {md, path} = options;
+  const {content, data} = matter(input, {});
+  return {
+    data: isEmpty(data) ? null : data,
+    title: data.title ?? findTitle(md.parse(content, {code: [], startLine: 0, currentLine: 0, path})) ?? null
+  };
+}
+
 function getContents(input: string): {content: string; data: FrontMatter & {[key: string]: any}} {
   try {
     const {data, content} = matter(input, {});
@@ -401,16 +410,6 @@
     tables.set(name, source);
   }
   return Object.fromEntries(tables);
-=======
-/** Like parseMarkdown, but optimized to return only metadata. */
-export function parseMarkdownMetadata(input: string, options: ParseOptions): Pick<MarkdownPage, "data" | "title"> {
-  const {md, path} = options;
-  const {content, data} = matter(input, {});
-  return {
-    data: isEmpty(data) ? null : data,
-    title: data.title ?? findTitle(md.parse(content, {code: [], startLine: 0, currentLine: 0, path})) ?? null
-  };
->>>>>>> 80118841
 }
 
 function getHtml(
