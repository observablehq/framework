import {getPatch, type Patch, type PatchItem} from "fast-array-diff";
import equal from "fast-deep-equal";
import matter from "gray-matter";
import hljs from "highlight.js";
import {parseHTML} from "linkedom";
import MarkdownIt from "markdown-it";
import MarkdownItAnchor from "markdown-it-anchor";
import {type RuleCore} from "markdown-it/lib/parser_core.js";
import {type RuleInline} from "markdown-it/lib/parser_inline.js";
import {type default as Renderer, type RenderRule} from "markdown-it/lib/renderer.js";
import mime from "mime";
import {readFile} from "node:fs/promises";
import {pathFromRoot} from "./files.js";
import {computeHash} from "./hash.js";
import {transpileJavaScript, type FileReference, type ImportReference, type Transpile} from "./javascript.js";
import {transpileTag} from "./tag.js";

export interface ReadMarkdownResult {
  contents: string;
  parse: ParseResult;
  hash: string;
}

export interface HtmlPiece {
  type: "html";
  id: string;
  html: string;
  cellIds?: string[];
}

export interface CellPiece extends Transpile {
  type: "cell";
}

export type ParsePiece = HtmlPiece | CellPiece;

export interface ParseResult {
  title: string | null;
  html: string;
  data: {[key: string]: any} | null;
  files: FileReference[];
  imports: ImportReference[];
  pieces: HtmlPiece[];
  cells: CellPiece[];
}

interface RenderPiece {
  html: string;
  code: Transpile[];
}

interface ParseContext {
  pieces: RenderPiece[];
  files: {name: string; mimeType: string | null}[];
  imports: ImportReference[];
  startLine: number;
  currentLine: number;
}

const TEXT_NODE = 3; // Node.TEXT_NODE

// Returns true if the given document contains exactly one top-level element,
// ignoring any surrounding whitespace text nodes.
function isSingleElement(document: Document): boolean {
  let {firstChild: first, lastChild: last} = document;
  while (first?.nodeType === TEXT_NODE && !first?.textContent?.trim()) first = first.nextSibling;
  while (last?.nodeType === TEXT_NODE && !last?.textContent?.trim()) last = last.previousSibling;
  return first !== null && first === last && first.nodeType !== TEXT_NODE;
}

function uniqueCodeId(context: ParseContext, content: string): string {
  const hash = computeHash(content).slice(0, 8);
  let id = hash;
  let count = 1;
  while (context.pieces.some((piece) => piece.code.some((code) => code.id === id))) {
    id = `${hash}-${count++}`;
  }
  return id;
}

<<<<<<< HEAD
function makeFenceRenderer(root: string, baseRenderer: RenderRule, sourcePath: string): RenderRule {
=======
function getLiveSource(content, language, option) {
  return option === "no-run"
    ? undefined
    : language === "js"
    ? content
    : language === "tex"
    ? transpileTag(content, "tex.block", true)
    : language === "dot"
    ? transpileTag(content, "dot", false)
    : language === "mermaid"
    ? transpileTag(content, "await mermaid", false)
    : undefined;
}

function makeFenceRenderer(root: string, baseRenderer: RenderRule): RenderRule {
>>>>>>> 1c7402ae
  return (tokens, idx, options, context: ParseContext, self) => {
    const token = tokens[idx];
    const [language, option] = token.info.split(" ");
    let result = "";
    let count = 0;
    const source = getLiveSource(token.content, language, option);
    if (source != null) {
      const id = uniqueCodeId(context, token.content);
<<<<<<< HEAD
      const transpile = transpileJavaScript(token.content, {
        id,
        root,
        sourcePath,
        sourceLine: context.startLine + context.currentLine
      });
=======
      const sourceLine = context.startLine + context.currentLine;
      const transpile = transpileJavaScript(source, {id, root, sourceLine});
>>>>>>> 1c7402ae
      extendPiece(context, {code: [transpile]});
      if (transpile.files) context.files.push(...transpile.files);
      if (transpile.imports) context.imports.push(...transpile.imports);
      result += `<div id="cell-${id}" class="observablehq observablehq--block"></div>\n`;
      count++;
    }
    if (source == null || option === "show") {
      result += baseRenderer(tokens, idx, options, context, self);
      count++;
    }
    // Tokens should always be rendered as a single block element.
    if (count > 1) result = "<div>" + result + "</div>";
    return result;
  };
}

const CODE_DOLLAR = 36;
const CODE_BRACEL = 123;
const CODE_BRACER = 125;
const CODE_BACKSLASH = 92;
const CODE_QUOTE = 34;
const CODE_SINGLE_QUOTE = 39;
const CODE_BACKTICK = 96;

function parsePlaceholder(content: string, replacer: (i: number, j: number) => void) {
  let afterDollar = false;
  for (let j = 0, n = content.length; j < n; ++j) {
    const cj = content.charCodeAt(j);
    if (cj === CODE_BACKSLASH) {
      ++j; // skip next character
      continue;
    }
    if (cj === CODE_DOLLAR) {
      afterDollar = true;
      continue;
    }
    if (afterDollar) {
      if (cj === CODE_BRACEL) {
        let quote = 0; // TODO detect comments, too
        let braces = 0;
        let k = j + 1;
        inner: for (; k < n; ++k) {
          const ck = content.charCodeAt(k);
          if (ck === CODE_BACKSLASH) {
            ++k;
            continue;
          }
          if (quote) {
            if (ck === quote) quote = 0;
            continue;
          }
          switch (ck) {
            case CODE_QUOTE:
            case CODE_SINGLE_QUOTE:
            case CODE_BACKTICK:
              quote = ck;
              break;
            case CODE_BRACEL:
              ++braces;
              break;
            case CODE_BRACER:
              if (--braces < 0) {
                replacer(j - 1, k + 1);
                break inner;
              }
              break;
          }
        }
        j = k;
      }
      afterDollar = false;
    }
  }
}

function transformPlaceholderBlock(token) {
  const input = token.content;
  if (/^\s*<script(\s|>)/.test(input)) return [token]; // ignore <script> elements
  const output: any[] = [];
  let i = 0;
  parsePlaceholder(input, (j, k) => {
    output.push({...token, level: i > 0 ? token.level + 1 : token.level, content: input.slice(i, j)});
    output.push({type: "placeholder", level: token.level + 1, content: input.slice(j + 2, k - 1)});
    i = k;
  });
  if (i === 0) return [token];
  else if (i < input.length) output.push({...token, content: input.slice(i), nesting: -1});
  return output;
}

const transformPlaceholderInline: RuleInline = (state, silent) => {
  if (silent || state.pos + 2 > state.posMax) return false;
  const marker1 = state.src.charCodeAt(state.pos);
  const marker2 = state.src.charCodeAt(state.pos + 1);
  if (!(marker1 === CODE_DOLLAR && marker2 === CODE_BRACEL)) return false;
  let quote = 0;
  let braces = 0;
  for (let pos = state.pos + 2; pos < state.posMax; ++pos) {
    const code = state.src.charCodeAt(pos);
    if (code === CODE_BACKSLASH) {
      ++pos; // skip next character
      continue;
    }
    if (quote) {
      if (code === quote) quote = 0;
      continue;
    }
    switch (code) {
      case CODE_QUOTE:
      case CODE_SINGLE_QUOTE:
      case CODE_BACKTICK:
        quote = code;
        break;
      case CODE_BRACEL:
        ++braces;
        break;
      case CODE_BRACER:
        if (--braces < 0) {
          const token = state.push("placeholder", "", 0);
          token.content = state.src.slice(state.pos + 2, pos);
          state.pos = pos + 1;
          return true;
        }
        break;
    }
  }
  return false;
};

const transformPlaceholderCore: RuleCore = (state) => {
  const input = state.tokens;
  const output: any[] = [];
  for (const token of input) {
    switch (token.type) {
      case "html_block":
        output.push(...transformPlaceholderBlock(token));
        break;
      default:
        output.push(token);
        break;
    }
  }
  state.tokens = output;
};

function makePlaceholderRenderer(root: string, sourcePath: string): RenderRule {
  return (tokens, idx, options, context: ParseContext) => {
    const id = uniqueCodeId(context, tokens[idx].content);
    const token = tokens[idx];
    const transpile = transpileJavaScript(token.content, {
      id,
      root,
      sourcePath,
      inline: true,
      sourceLine: context.startLine + context.currentLine
    });
    extendPiece(context, {code: [transpile]});
    if (transpile.files) context.files.push(...transpile.files);
    return `<span id="cell-${id}"></span>`;
  };
}

function makeSoftbreakRenderer(baseRenderer: RenderRule): RenderRule {
  return (tokens, idx, options, context: ParseContext, self) => {
    context.currentLine++;
    return baseRenderer(tokens, idx, options, context, self);
  };
}

function extendPiece(context: ParseContext, extend: Partial<RenderPiece>) {
  if (context.pieces.length === 0) context.pieces.push({html: "", code: []});
  const last = context.pieces[context.pieces.length - 1];
  context.pieces[context.pieces.length - 1] = {
    html: last.html + (extend.html ?? ""),
    code: [...last.code, ...(extend.code ? extend.code : [])]
  };
}

function renderIntoPieces(renderer: Renderer, root: string): Renderer["render"] {
  return (tokens, options, context: ParseContext) => {
    const rules = renderer.rules;
    for (let i = 0, len = tokens.length; i < len; i++) {
      const type = tokens[i].type;
      if (tokens[i].map) context.currentLine = tokens[i].map![0];
      let html = "";
      if (type === "inline") {
        html = renderer.renderInline(tokens[i].children!, options, context);
      } else if (typeof rules[type] !== "undefined") {
        if (tokens[i].level === 0 && tokens[i].nesting !== -1) context.pieces.push({html: "", code: []});
        html = rules[type]!(tokens, i, options, context, renderer);
      } else {
        if (tokens[i].level === 0 && tokens[i].nesting !== -1) context.pieces.push({html: "", code: []});
        html = renderer.renderToken(tokens, i, options);
      }
      extendPiece(context, {html});
    }
    let result = "";
    for (const piece of context.pieces) {
      result += piece.html = normalizePieceHtml(piece.html, root, context);
    }
    return result;
  };
}

// In addition to extracting references to files (such as from linked
// stylesheets), this ensures that the HTML for each piece generates exactly one
// top-level element. This is necessary for incremental update, and ensures that
// our parsing of the Markdown is consistent with the resulting HTML structure.
function normalizePieceHtml(html: string, root: string, context: ParseContext): string {
  const {document} = parseHTML(html);
  for (const element of document.querySelectorAll("link[href]") as any as Iterable<Element>) {
    const href = pathFromRoot(element.getAttribute("href"), root);
    if (href) {
      context.files.push({name: href, mimeType: mime.getType(href)});
      element.setAttribute("href", `/_file/${href}`);
    }
  }
  return isSingleElement(document) ? String(document) : `<span>${document}</span>`;
}

function toParsePieces(pieces: RenderPiece[]): HtmlPiece[] {
  return pieces.map((piece) => ({
    type: "html",
    id: "",
    cellIds: piece.code.map((code) => `${code.id}`),
    html: piece.html
  }));
}

function toParseCells(pieces: RenderPiece[]): CellPiece[] {
  const cellPieces: CellPiece[] = [];
  pieces.forEach((piece) =>
    piece.code.forEach((code) =>
      cellPieces.push({
        type: "cell",
        ...code
      })
    )
  );
  return cellPieces;
}

export function parseMarkdown(source: string, root: string, sourcePath: string): ParseResult {
  const parts = matter(source);
  // TODO: We need to know what line in the source the markdown starts on and pass that
  // as startLine in the parse context below.
  const md = MarkdownIt({
    html: true,
    highlight(str, language) {
      if (language && hljs.getLanguage(language)) {
        try {
          return hljs.highlight(str, {language}).value;
        } catch (error) {
          console.error(error);
        }
      }
      return ""; // defaults to escapeHtml(str)
    }
  });
  md.use(MarkdownItAnchor, {permalink: MarkdownItAnchor.permalink.headerLink({class: "observablehq-header-anchor"})});
  md.inline.ruler.push("placeholder", transformPlaceholderInline);
  md.core.ruler.before("linkify", "placeholder", transformPlaceholderCore);
  md.renderer.rules.placeholder = makePlaceholderRenderer(root, sourcePath);
  md.renderer.rules.fence = makeFenceRenderer(root, md.renderer.rules.fence!, sourcePath);
  md.renderer.rules.softbreak = makeSoftbreakRenderer(md.renderer.rules.softbreak!);
  md.renderer.render = renderIntoPieces(md.renderer, root);
  const context: ParseContext = {files: [], imports: [], pieces: [], startLine: 0, currentLine: 0};
  const tokens = md.parse(parts.content, context);
  const html = md.renderer.render(tokens, md.options, context); // Note: mutates context.pieces, context.files!
  return {
    html,
    data: isEmpty(parts.data) ? null : parts.data,
    title: parts.data?.title ?? findTitle(tokens) ?? null,
    files: context.files,
    imports: context.imports,
    pieces: toParsePieces(context.pieces),
    cells: toParseCells(context.pieces)
  };
}

// TODO Use gray-matter’s parts.isEmpty, but only when it’s accurate.
function isEmpty(object) {
  for (const key in object) return false;
  return true;
}

// TODO Make this smarter.
function findTitle(tokens: ReturnType<MarkdownIt["parse"]>): string | undefined {
  for (const [i, token] of tokens.entries()) {
    if (token.type === "heading_open" && token.tag === "h1") {
      const next = tokens[i + 1];
      if (next?.type === "inline") {
        const text = next.children
          ?.filter((t) => t.type === "text")
          .map((t) => t.content)
          .join("");
        if (text) {
          return text;
        }
      }
    }
  }
}

function diffReducer(patch: PatchItem<ParsePiece>) {
  // Remove body from remove updates, we just need the ids.
  if (patch.type === "remove") {
    return {
      ...patch,
      items: patch.items.map((item) => ({
        type: item.type,
        id: item.id,
        ...("cellIds" in item ? {cellIds: item.cellIds} : null)
      }))
    };
  }
  return patch;
}

// Cells are unordered
function getCellsPatch(prevCells: CellPiece[], nextCells: CellPiece[]): Patch<ParsePiece> {
  return prevCells
    .filter((prev) => !nextCells.some((next) => equal(prev, next)))
    .map(
      (cell): PatchItem<ParsePiece> => ({
        type: "remove",
        oldPos: prevCells.indexOf(cell),
        newPos: -1,
        items: [cell]
      })
    )
    .concat(
      nextCells
        .filter((next) => !prevCells.some((prev) => equal(next, prev)))
        .map(
          (cell): PatchItem<ParsePiece> => ({
            type: "add",
            oldPos: -1,
            newPos: nextCells.indexOf(cell),
            items: [cell]
          })
        )
    );
}

export function diffMarkdown({parse: prevParse}: ReadMarkdownResult, {parse: nextParse}: ReadMarkdownResult) {
  return getPatch<ParsePiece>(prevParse.pieces, nextParse.pieces, equal)
    .concat(getCellsPatch(prevParse.cells, nextParse.cells))
    .map(diffReducer);
}

export async function readMarkdown(path: string, root: string): Promise<ReadMarkdownResult> {
  const contents = await readFile(pathFromRoot(path, root)!, "utf-8");
  return {contents, parse: parseMarkdown(contents, root, path), hash: computeHash(contents)};
}<|MERGE_RESOLUTION|>--- conflicted
+++ resolved
@@ -78,9 +78,6 @@
   return id;
 }
 
-<<<<<<< HEAD
-function makeFenceRenderer(root: string, baseRenderer: RenderRule, sourcePath: string): RenderRule {
-=======
 function getLiveSource(content, language, option) {
   return option === "no-run"
     ? undefined
@@ -95,8 +92,7 @@
     : undefined;
 }
 
-function makeFenceRenderer(root: string, baseRenderer: RenderRule): RenderRule {
->>>>>>> 1c7402ae
+function makeFenceRenderer(root: string, baseRenderer: RenderRule, sourcePath: string): RenderRule {
   return (tokens, idx, options, context: ParseContext, self) => {
     const token = tokens[idx];
     const [language, option] = token.info.split(" ");
@@ -105,17 +101,13 @@
     const source = getLiveSource(token.content, language, option);
     if (source != null) {
       const id = uniqueCodeId(context, token.content);
-<<<<<<< HEAD
-      const transpile = transpileJavaScript(token.content, {
+      const sourceLine = context.startLine + context.currentLine;
+      const transpile = transpileJavaScript(source, {
         id,
         root,
         sourcePath,
-        sourceLine: context.startLine + context.currentLine
+        sourceLine
       });
-=======
-      const sourceLine = context.startLine + context.currentLine;
-      const transpile = transpileJavaScript(source, {id, root, sourceLine});
->>>>>>> 1c7402ae
       extendPiece(context, {code: [transpile]});
       if (transpile.files) context.files.push(...transpile.files);
       if (transpile.imports) context.imports.push(...transpile.imports);
