--- conflicted
+++ resolved
@@ -78,8 +78,8 @@
   return id;
 }
 
-function getLiveSource(content, language, option) {
-  return option === "no-run"
+function getLiveSource(content: string, language: string | undefined, attributes: Record<string, boolean | string>) {
+  return optionEnabled(attributes, "no-run")
     ? undefined
     : language === "js"
     ? content
@@ -99,12 +99,8 @@
     token.info = language ?? "";
     let result = "";
     let count = 0;
-<<<<<<< HEAD
-    if (language === "js" && !optionEnabled(attributes, "no-run")) {
-=======
-    const source = getLiveSource(token.content, language, option);
+    const source = getLiveSource(token.content, language, attributes);
     if (source != null) {
->>>>>>> d8f57101
       const id = uniqueCodeId(context, token.content);
       const sourceLine = context.startLine + context.currentLine;
       const transpile = transpileJavaScript(source, {
@@ -119,11 +115,7 @@
       result += `<div id="cell-${id}" class="observablehq observablehq--block"></div>\n`;
       count++;
     }
-<<<<<<< HEAD
-    if (language !== "js" || optionEnabled(attributes, "show") || optionEnabled(attributes, "no-run")) {
-=======
-    if (source == null || option === "show") {
->>>>>>> d8f57101
+    if (source == null || optionEnabled(attributes, "show")) {
       result += baseRenderer(tokens, idx, options, context, self);
       count++;
     }
