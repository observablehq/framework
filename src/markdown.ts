/* eslint-disable import/no-named-as-default-member */
import {createHash} from "node:crypto";
import {readFile} from "node:fs/promises";
import matter from "gray-matter";
import he from "he";
import MarkdownIt from "markdown-it";
import type {RuleCore} from "markdown-it/lib/parser_core.js";
import type {RuleInline} from "markdown-it/lib/parser_inline.js";
import type {RenderRule} from "markdown-it/lib/renderer.js";
import MarkdownItAnchor from "markdown-it-anchor";
import type {Config} from "./config.js";
import {mergeStyle} from "./config.js";
import {parseInfo} from "./info.js";
import type {JavaScriptNode} from "./javascript/parse.js";
import {parseJavaScript} from "./javascript/parse.js";
import {relativePath} from "./path.js";
import {transpileTag} from "./tag.js";
import {InvalidThemeError} from "./theme.js";
import {red} from "./tty.js";

export interface MarkdownCode {
  id: string;
  node: JavaScriptNode;
}

export interface MarkdownPage {
  title: string | null;
  html: string;
  data: {[key: string]: any} | null;
<<<<<<< HEAD
  draft?: true;
  files: FileReference[];
  imports: ImportReference[];
  pieces: HtmlPiece[];
  cells: CellPiece[];
  hash: string;
=======
  style: string | null;
  code: MarkdownCode[];
>>>>>>> de4fe09b
}

export interface ParseContext {
  code: MarkdownCode[];
  startLine: number;
  currentLine: number;
}

function uniqueCodeId(context: ParseContext, content: string): string {
  const hash = createHash("sha256").update(content).digest("hex").slice(0, 8);
  let id = hash;
  let count = 1;
  while (context.code.some((code) => code.id === id)) id = `${hash}-${count++}`;
  return id;
}

function isFalse(attribute: string | undefined): boolean {
  return attribute?.toLowerCase() === "false";
}

function getLiveSource(content: string, tag: string): string | undefined {
  return tag === "js"
    ? content
    : tag === "tex"
    ? transpileTag(content, "tex.block", true)
    : tag === "html"
    ? transpileTag(content, "html", true)
    : tag === "svg"
    ? transpileTag(content, "svg", true)
    : tag === "dot"
    ? transpileTag(content, "dot", false)
    : tag === "mermaid"
    ? transpileTag(content, "await mermaid", false)
    : undefined;
}

// TODO sourceLine and remap syntax error position; consider showing a code
// snippet along with the error. Also, consider whether we want to show the
// file name here.
//
// const message = error.message;
// if (verbose) {
//   let warning = error.message;
//   const match = /^(.+)\s\((\d+):(\d+)\)$/.exec(message);
//   if (match) {
//     const line = +match[2] + (options?.sourceLine ?? 0);
//     const column = +match[3] + 1;
//     warning = `${match[1]} at line ${line}, column ${column}`;
//   } else if (options?.sourceLine) {
//     warning = `${message} at line ${options.sourceLine + 1}`;
//   }
//   console.error(red(`${error.name}: ${warning}`));
// }

function makeFenceRenderer(root: string, baseRenderer: RenderRule, sourcePath: string): RenderRule {
  return (tokens, idx, options, context: ParseContext, self) => {
    const token = tokens[idx];
    const {tag, attributes} = parseInfo(token.info);
    token.info = tag;
    let html = "";
    const source = isFalse(attributes.run) ? undefined : getLiveSource(token.content, tag);
    if (source != null) {
      const id = uniqueCodeId(context, token.content);
      try {
        // TODO const sourceLine = context.startLine + context.currentLine;
        const node = parseJavaScript(source, {path: sourcePath});
        context.code.push({id, node});
        html += `<div id="cell-${id}" class="observablehq observablehq--block${
          node.expression ? " observablehq--loading" : ""
        }"></div>\n`;
      } catch (error) {
        if (!(error instanceof SyntaxError)) throw error;
        html += `<div id="cell-${id}" class="observablehq observablehq--block">
  <div class="observablehq--inspect observablehq--error">SyntaxError: ${he.escape(error.message)}</div>
</div>\n`;
      }
    }
    if (attributes.echo == null ? source == null : !isFalse(attributes.echo)) {
      html += baseRenderer(tokens, idx, options, context, self);
    }
    return html;
  };
}

const CODE_DOLLAR = 36;
const CODE_BRACEL = 123;
const CODE_BRACER = 125;
const CODE_BACKSLASH = 92;
const CODE_QUOTE = 34;
const CODE_SINGLE_QUOTE = 39;
const CODE_BACKTICK = 96;

function parsePlaceholder(content: string, replacer: (i: number, j: number) => void) {
  let afterDollar = false;
  for (let j = 0, n = content.length; j < n; ++j) {
    const cj = content.charCodeAt(j);
    if (cj === CODE_BACKSLASH) {
      ++j; // skip next character
      continue;
    }
    if (cj === CODE_DOLLAR) {
      afterDollar = true;
      continue;
    }
    if (afterDollar) {
      if (cj === CODE_BRACEL) {
        let quote = 0; // TODO detect comments, too
        let braces = 0;
        let k = j + 1;
        inner: for (; k < n; ++k) {
          const ck = content.charCodeAt(k);
          if (ck === CODE_BACKSLASH) {
            ++k;
            continue;
          }
          if (quote) {
            if (ck === quote) quote = 0;
            continue;
          }
          switch (ck) {
            case CODE_QUOTE:
            case CODE_SINGLE_QUOTE:
            case CODE_BACKTICK:
              quote = ck;
              break;
            case CODE_BRACEL:
              ++braces;
              break;
            case CODE_BRACER:
              if (--braces < 0) {
                replacer(j - 1, k + 1);
                break inner;
              }
              break;
          }
        }
        j = k;
      }
      afterDollar = false;
    }
  }
}

function transformPlaceholderBlock(token) {
  const input = token.content;
  if (/^\s*<script(\s|>)/.test(input)) return [token]; // ignore <script> elements
  const output: any[] = [];
  let i = 0;
  parsePlaceholder(input, (j, k) => {
    output.push({...token, level: i > 0 ? token.level + 1 : token.level, content: input.slice(i, j)});
    output.push({type: "placeholder", level: token.level + 1, content: input.slice(j + 2, k - 1)});
    i = k;
  });
  if (i === 0) return [token];
  else if (i < input.length) output.push({...token, content: input.slice(i), nesting: -1});
  return output;
}

const transformPlaceholderInline: RuleInline = (state, silent) => {
  if (silent || state.pos + 2 > state.posMax) return false;
  const marker1 = state.src.charCodeAt(state.pos);
  const marker2 = state.src.charCodeAt(state.pos + 1);
  if (!(marker1 === CODE_DOLLAR && marker2 === CODE_BRACEL)) return false;
  let quote = 0;
  let braces = 0;
  for (let pos = state.pos + 2; pos < state.posMax; ++pos) {
    const code = state.src.charCodeAt(pos);
    if (code === CODE_BACKSLASH) {
      ++pos; // skip next character
      continue;
    }
    if (quote) {
      if (code === quote) quote = 0;
      continue;
    }
    switch (code) {
      case CODE_QUOTE:
      case CODE_SINGLE_QUOTE:
      case CODE_BACKTICK:
        quote = code;
        break;
      case CODE_BRACEL:
        ++braces;
        break;
      case CODE_BRACER:
        if (--braces < 0) {
          const token = state.push("placeholder", "", 0);
          token.content = state.src.slice(state.pos + 2, pos);
          state.pos = pos + 1;
          return true;
        }
        break;
    }
  }
  return false;
};

const transformPlaceholderCore: RuleCore = (state) => {
  const input = state.tokens;
  const output: any[] = [];
  for (const token of input) {
    switch (token.type) {
      case "html_block":
        output.push(...transformPlaceholderBlock(token));
        break;
      default:
        output.push(token);
        break;
    }
  }
  state.tokens = output;
};

function makePlaceholderRenderer(root: string, sourcePath: string): RenderRule {
  return (tokens, idx, options, context: ParseContext) => {
    const token = tokens[idx];
    const id = uniqueCodeId(context, token.content);
    try {
      // TODO sourceLine: context.startLine + context.currentLine
      const node = parseJavaScript(token.content, {path: sourcePath, inline: true});
      context.code.push({id, node});
      return `<span id="cell-${id}" class="observablehq--loading"></span>`;
    } catch (error) {
      if (!(error instanceof SyntaxError)) throw error;
      return `<span id="cell-${id}">
  <span class="observablehq--inspect observablehq--error" style="display: block;">SyntaxError: ${he.escape(
    error.message
  )}</span>
</span>`;
    }
  };
}

function makeSoftbreakRenderer(baseRenderer: RenderRule): RenderRule {
  return (tokens, idx, options, context: ParseContext, self) => {
    context.currentLine++;
    return baseRenderer(tokens, idx, options, context, self);
  };
}

export interface ParseOptions {
  root: string;
  path: string;
  style?: Config["style"];
}

export async function parseMarkdown(
  sourcePath: string,
  {root, path, style: configStyle}: ParseOptions
): Promise<MarkdownPage> {
  const source = await readFile(sourcePath, "utf-8");
  const parts = matter(source, {});
  const md = MarkdownIt({html: true});
  md.use(MarkdownItAnchor, {permalink: MarkdownItAnchor.permalink.headerLink({class: "observablehq-header-anchor"})});
  md.inline.ruler.push("placeholder", transformPlaceholderInline);
  md.core.ruler.before("linkify", "placeholder", transformPlaceholderCore);
  md.renderer.rules.placeholder = makePlaceholderRenderer(root, path);
  md.renderer.rules.fence = makeFenceRenderer(root, md.renderer.rules.fence!, path);
  md.renderer.rules.softbreak = makeSoftbreakRenderer(md.renderer.rules.softbreak!);
  const code: MarkdownCode[] = [];
  const context: ParseContext = {code, startLine: 0, currentLine: 0};
  const tokens = md.parse(parts.content, context);
  const html = md.renderer.render(tokens, md.options, context); // Note: mutates code, assets!
  const style = getStylesheet(path, parts.data, configStyle);
  return {
    html,
    data: isEmpty(parts.data) ? null : parts.data,
    title: parts.data?.title ?? findTitle(tokens) ?? null,
<<<<<<< HEAD
    draft: parts.data?.draft,
    files: context.files,
    imports: context.imports,
    pieces: toParsePieces(context.pieces),
    cells: await toParseCells(context.pieces),
    hash: await computeMarkdownHash(source, root, path, context.imports)
=======
    style,
    code
>>>>>>> de4fe09b
  };
}

function getStylesheet(path: string, data: MarkdownPage["data"], style: Config["style"] = null): string | null {
  try {
    style = mergeStyle(path, data?.style, data?.theme, style);
  } catch (error) {
    if (!(error instanceof InvalidThemeError)) throw error;
    console.error(red(String(error))); // TODO error during build
    style = {theme: []};
  }
  return !style
    ? null
    : "path" in style
    ? relativePath(path, style.path)
    : `observablehq:theme-${style.theme.join(",")}.css`;
}

// TODO Use gray-matter’s parts.isEmpty, but only when it’s accurate.
function isEmpty(object) {
  for (const key in object) return false;
  return true;
}

// TODO Make this smarter.
function findTitle(tokens: ReturnType<MarkdownIt["parse"]>): string | undefined {
  for (const [i, token] of tokens.entries()) {
    if (token.type === "heading_open" && token.tag === "h1") {
      const next = tokens[i + 1];
      if (next?.type === "inline") {
        const text = next.children
          ?.filter((t) => t.type === "text")
          .map((t) => t.content)
          .join("");
        if (text) {
          return text;
        }
      }
    }
  }
}<|MERGE_RESOLUTION|>--- conflicted
+++ resolved
@@ -27,17 +27,9 @@
   title: string | null;
   html: string;
   data: {[key: string]: any} | null;
-<<<<<<< HEAD
   draft?: true;
-  files: FileReference[];
-  imports: ImportReference[];
-  pieces: HtmlPiece[];
-  cells: CellPiece[];
-  hash: string;
-=======
   style: string | null;
   code: MarkdownCode[];
->>>>>>> de4fe09b
 }
 
 export interface ParseContext {
@@ -306,17 +298,9 @@
     html,
     data: isEmpty(parts.data) ? null : parts.data,
     title: parts.data?.title ?? findTitle(tokens) ?? null,
-<<<<<<< HEAD
     draft: parts.data?.draft,
-    files: context.files,
-    imports: context.imports,
-    pieces: toParsePieces(context.pieces),
-    cells: await toParseCells(context.pieces),
-    hash: await computeMarkdownHash(source, root, path, context.imports)
-=======
     style,
     code
->>>>>>> de4fe09b
   };
 }
 
