import {createHash} from "node:crypto";
import {readFile} from "node:fs/promises";
import {join} from "node:path";
import {type Patch, type PatchItem, getPatch} from "fast-array-diff";
import equal from "fast-deep-equal";
import matter from "gray-matter";
import hljs from "highlight.js";
import {parseHTML} from "linkedom";
import MarkdownIt from "markdown-it";
import {type RuleCore} from "markdown-it/lib/parser_core.js";
import {type RuleInline} from "markdown-it/lib/parser_inline.js";
import {type RenderRule, type default as Renderer} from "markdown-it/lib/renderer.js";
import MarkdownItAnchor from "markdown-it-anchor";
import {isEnoent} from "./error.js";
import {fileReference, getLocalPath} from "./files.js";
import {computeHash} from "./hash.js";
import {parseInfo} from "./info.js";
import {type FileReference, type ImportReference, type Transpile, transpileJavaScript} from "./javascript.js";
import {transpileTag} from "./tag.js";
import {resolvePath} from "./url.js";

export interface ReadMarkdownResult {
  contents: string;
  parse: ParseResult;
}

export interface HtmlPiece {
  type: "html";
  id: string;
  html: string;
  cellIds?: string[];
}

export interface CellPiece extends Transpile {
  type: "cell";
}

export type ParsePiece = HtmlPiece | CellPiece;

export interface ParseResult {
  title: string | null;
  html: string;
  data: {[key: string]: any} | null;
  files: FileReference[];
  imports: ImportReference[];
  pieces: HtmlPiece[];
  cells: CellPiece[];
  hash: string;
}

interface RenderPiece {
  html: string;
  code: Transpile[];
}

interface ParseContext {
  pieces: RenderPiece[];
  files: FileReference[];
  imports: ImportReference[];
  startLine: number;
  currentLine: number;
}

const ELEMENT_NODE = 1; // Node.ELEMENT_NODE
const TEXT_NODE = 3; // Node.TEXT_NODE

// Returns true if the given document contains exactly one top-level element,
// ignoring any surrounding whitespace text nodes.
function isSingleElement(document: Document): boolean {
  let {firstChild: first, lastChild: last} = document;
  while (first?.nodeType === TEXT_NODE && !first?.textContent?.trim()) first = first.nextSibling;
  while (last?.nodeType === TEXT_NODE && !last?.textContent?.trim()) last = last.previousSibling;
  return first !== null && first === last && first.nodeType === ELEMENT_NODE;
}

function uniqueCodeId(context: ParseContext, content: string): string {
  const hash = computeHash(content).slice(0, 8);
  let id = hash;
  let count = 1;
  while (context.pieces.some((piece) => piece.code.some((code) => code.id === id))) {
    id = `${hash}-${count++}`;
  }
  return id;
}

function isFalse(attribute: string | undefined): boolean {
  return attribute?.toLowerCase() === "false";
}

function getLiveSource(content: string, tag: string): string | undefined {
  return tag === "js"
    ? content
    : tag === "tex"
    ? transpileTag(content, "tex.block", true)
    : tag === "dot"
    ? transpileTag(content, "dot", false)
    : tag === "mermaid"
    ? transpileTag(content, "await mermaid", false)
    : undefined;
}

function makeFenceRenderer(root: string, baseRenderer: RenderRule, sourcePath: string): RenderRule {
  return (tokens, idx, options, context: ParseContext, self) => {
    const token = tokens[idx];
    const {tag, attributes} = parseInfo(token.info);
    token.info = tag;
    let result = "";
    let count = 0;
    const source = isFalse(attributes.run) ? undefined : getLiveSource(token.content, tag);
    if (source != null) {
      const id = uniqueCodeId(context, token.content);
      const sourceLine = context.startLine + context.currentLine;
      const transpile = transpileJavaScript(source, {
        id,
        root,
        sourcePath,
        sourceLine
      });
      extendPiece(context, {code: [transpile]});
      if (transpile.files) context.files.push(...transpile.files);
      if (transpile.imports) context.imports.push(...transpile.imports);
      result += `<div id="cell-${id}" class="observablehq observablehq--block"></div>\n`;
      count++;
    }
    // TODO we could hide non-live code here with echo=false?
    if (source == null || (attributes.echo != null && !isFalse(attributes.echo))) {
      result += baseRenderer(tokens, idx, options, context, self);
      count++;
    }
    // Tokens should always be rendered as a single block element.
    if (count > 1) result = "<div>" + result + "</div>";
    return result;
  };
}

const CODE_DOLLAR = 36;
const CODE_BRACEL = 123;
const CODE_BRACER = 125;
const CODE_BACKSLASH = 92;
const CODE_QUOTE = 34;
const CODE_SINGLE_QUOTE = 39;
const CODE_BACKTICK = 96;

function parsePlaceholder(content: string, replacer: (i: number, j: number) => void) {
  let afterDollar = false;
  for (let j = 0, n = content.length; j < n; ++j) {
    const cj = content.charCodeAt(j);
    if (cj === CODE_BACKSLASH) {
      ++j; // skip next character
      continue;
    }
    if (cj === CODE_DOLLAR) {
      afterDollar = true;
      continue;
    }
    if (afterDollar) {
      if (cj === CODE_BRACEL) {
        let quote = 0; // TODO detect comments, too
        let braces = 0;
        let k = j + 1;
        inner: for (; k < n; ++k) {
          const ck = content.charCodeAt(k);
          if (ck === CODE_BACKSLASH) {
            ++k;
            continue;
          }
          if (quote) {
            if (ck === quote) quote = 0;
            continue;
          }
          switch (ck) {
            case CODE_QUOTE:
            case CODE_SINGLE_QUOTE:
            case CODE_BACKTICK:
              quote = ck;
              break;
            case CODE_BRACEL:
              ++braces;
              break;
            case CODE_BRACER:
              if (--braces < 0) {
                replacer(j - 1, k + 1);
                break inner;
              }
              break;
          }
        }
        j = k;
      }
      afterDollar = false;
    }
  }
}

function transformPlaceholderBlock(token) {
  const input = token.content;
  if (/^\s*<script(\s|>)/.test(input)) return [token]; // ignore <script> elements
  const output: any[] = [];
  let i = 0;
  parsePlaceholder(input, (j, k) => {
    output.push({...token, level: i > 0 ? token.level + 1 : token.level, content: input.slice(i, j)});
    output.push({type: "placeholder", level: token.level + 1, content: input.slice(j + 2, k - 1)});
    i = k;
  });
  if (i === 0) return [token];
  else if (i < input.length) output.push({...token, content: input.slice(i), nesting: -1});
  return output;
}

const transformPlaceholderInline: RuleInline = (state, silent) => {
  if (silent || state.pos + 2 > state.posMax) return false;
  const marker1 = state.src.charCodeAt(state.pos);
  const marker2 = state.src.charCodeAt(state.pos + 1);
  if (!(marker1 === CODE_DOLLAR && marker2 === CODE_BRACEL)) return false;
  let quote = 0;
  let braces = 0;
  for (let pos = state.pos + 2; pos < state.posMax; ++pos) {
    const code = state.src.charCodeAt(pos);
    if (code === CODE_BACKSLASH) {
      ++pos; // skip next character
      continue;
    }
    if (quote) {
      if (code === quote) quote = 0;
      continue;
    }
    switch (code) {
      case CODE_QUOTE:
      case CODE_SINGLE_QUOTE:
      case CODE_BACKTICK:
        quote = code;
        break;
      case CODE_BRACEL:
        ++braces;
        break;
      case CODE_BRACER:
        if (--braces < 0) {
          const token = state.push("placeholder", "", 0);
          token.content = state.src.slice(state.pos + 2, pos);
          state.pos = pos + 1;
          return true;
        }
        break;
    }
  }
  return false;
};

const transformPlaceholderCore: RuleCore = (state) => {
  const input = state.tokens;
  const output: any[] = [];
  for (const token of input) {
    switch (token.type) {
      case "html_block":
        output.push(...transformPlaceholderBlock(token));
        break;
      default:
        output.push(token);
        break;
    }
  }
  state.tokens = output;
};

function makePlaceholderRenderer(root: string, sourcePath: string): RenderRule {
  return (tokens, idx, options, context: ParseContext) => {
    const id = uniqueCodeId(context, tokens[idx].content);
    const token = tokens[idx];
    const transpile = transpileJavaScript(token.content, {
      id,
      root,
      sourcePath,
      inline: true,
      sourceLine: context.startLine + context.currentLine
    });
    extendPiece(context, {code: [transpile]});
    if (transpile.files) context.files.push(...transpile.files);
    if (transpile.imports) context.imports.push(...transpile.imports);
    return `<span id="cell-${id}"></span>`;
  };
}

function makeSoftbreakRenderer(baseRenderer: RenderRule): RenderRule {
  return (tokens, idx, options, context: ParseContext, self) => {
    context.currentLine++;
    return baseRenderer(tokens, idx, options, context, self);
  };
}

function extendPiece(context: ParseContext, extend: Partial<RenderPiece>) {
  if (context.pieces.length === 0) context.pieces.push({html: "", code: []});
  const last = context.pieces[context.pieces.length - 1];
  context.pieces[context.pieces.length - 1] = {
    html: last.html + (extend.html ?? ""),
    code: [...last.code, ...(extend.code ? extend.code : [])]
  };
}

function renderIntoPieces(renderer: Renderer, root: string, sourcePath: string): Renderer["render"] {
  return (tokens, options, context: ParseContext) => {
    const rules = renderer.rules;
    for (let i = 0, len = tokens.length; i < len; i++) {
      const type = tokens[i].type;
      if (tokens[i].map) context.currentLine = tokens[i].map![0];
      let html = "";
      if (type === "inline") {
        html = renderer.renderInline(tokens[i].children!, options, context);
      } else if (typeof rules[type] !== "undefined") {
        if (tokens[i].level === 0 && tokens[i].nesting !== -1) context.pieces.push({html: "", code: []});
        html = rules[type]!(tokens, i, options, context, renderer);
      } else {
        if (tokens[i].level === 0 && tokens[i].nesting !== -1) context.pieces.push({html: "", code: []});
        html = renderer.renderToken(tokens, i, options);
      }
      extendPiece(context, {html});
    }
    let result = "";
    for (const piece of context.pieces) {
      result += piece.html = normalizePieceHtml(piece.html, sourcePath, context);
    }
    return result;
  };
}

const SUPPORTED_PROPERTIES: readonly {query: string; src: "href" | "src" | "srcset"}[] = Object.freeze([
  {query: "audio[src]", src: "src"},
  {query: "audio source[src]", src: "src"},
  {query: "img[src]", src: "src"},
  {query: "img[srcset]", src: "srcset"},
  {query: "link[href]", src: "href"},
  {query: "picture source[srcset]", src: "srcset"},
  {query: "video[src]", src: "src"},
  {query: "video source[src]", src: "src"}
]);
export function normalizePieceHtml(html: string, sourcePath: string, context: ParseContext): string {
  const {document} = parseHTML(html);

  // Extracting references to files (such as from linked stylesheets).
<<<<<<< HEAD
  for (const element of document.querySelectorAll("link[href]") as any as Iterable<Element>) {
    const href = element.getAttribute("href")!;
    const path = getLocalPath(sourcePath, href);
    if (path) {
      context.files.push(fileReference(href, sourcePath));
      element.setAttribute("href", relativeUrl(sourcePath, path));
=======
  const filePaths = new Set<FileReference["path"]>();
  for (const {query, src} of SUPPORTED_PROPERTIES) {
    for (const element of document.querySelectorAll(query) as any as Iterable<Element>) {
      if (src === "srcset") {
        const srcset = element.getAttribute(src);
        const paths =
          srcset &&
          srcset
            .split(",")
            .map((p) => {
              const parts = p.trim().split(/\s+/);
              const source = parts[0];
              const path = getLocalPath(sourcePath, source);
              if (path) {
                const file = fileReference(source, sourcePath);
                if (!filePaths.has(file.path)) {
                  filePaths.add(file.path);
                  context.files.push(file);
                }
                return `${file.path} ${parts.slice(1).join(" ")}`.trim();
              }
              return parts.join(" ");
            })
            .filter((p) => !!p);
        if (paths && paths.length > 0) element.setAttribute(src, paths.join(", "));
      } else {
        const source = element.getAttribute(src);
        const path = getLocalPath(sourcePath, source!);
        if (path) {
          const file = fileReference(source!, sourcePath);
          if (!filePaths.has(file.path)) {
            filePaths.add(file.path);
            context.files.push(file);
          }
          element.setAttribute(src, file.path);
        }
      }
>>>>>>> 3c65a475
    }
  }

  // Syntax highlighting for <code> elements. The code could contain an inline
  // expression within, or other HTML, but we only highlight text nodes that are
  // direct children of code elements.
  for (const code of document.querySelectorAll("code[class*='language-']") as any as Iterable<Element>) {
    const language = [...(code.classList as any).keys()]
      .find((c) => c.startsWith("language-"))
      ?.slice("language-".length);
    if (!language || !hljs.getLanguage(language)) continue;
    if (code.parentElement?.tagName === "PRE") code.parentElement.setAttribute("data-language", language);
    let html = "";
    code.normalize(); // coalesce adjacent text nodes
    for (const child of [...(code.childNodes as any as Iterable<Node>)]) {
      html += child.nodeType === TEXT_NODE ? hljs.highlight(child.textContent!, {language}).value : String(child);
    }
    code.innerHTML = html;
  }

  // Ensure that the HTML for each piece generates exactly one top-level
  // element. This is necessary for incremental update, and ensures that our
  // parsing of the Markdown is consistent with the resulting HTML structure.
  return isSingleElement(document) ? String(document) : `<span>${document}</span>`;
}

function toParsePieces(pieces: RenderPiece[]): HtmlPiece[] {
  return pieces.map((piece) => ({
    type: "html",
    id: "",
    cellIds: piece.code.map((code) => `${code.id}`),
    html: piece.html
  }));
}

function toParseCells(pieces: RenderPiece[]): CellPiece[] {
  const cellPieces: CellPiece[] = [];
  pieces.forEach((piece) =>
    piece.code.forEach((code) =>
      cellPieces.push({
        type: "cell",
        ...code
      })
    )
  );
  return cellPieces;
}

export async function parseMarkdown(source: string, root: string, sourcePath: string): Promise<ParseResult> {
  const parts = matter(source);
  // TODO: We need to know what line in the source the markdown starts on and pass that
  // as startLine in the parse context below.
  const md = MarkdownIt({html: true});
  md.use(MarkdownItAnchor, {permalink: MarkdownItAnchor.permalink.headerLink({class: "observablehq-header-anchor"})});
  md.inline.ruler.push("placeholder", transformPlaceholderInline);
  md.core.ruler.before("linkify", "placeholder", transformPlaceholderCore);
  md.renderer.rules.placeholder = makePlaceholderRenderer(root, sourcePath);
  md.renderer.rules.fence = makeFenceRenderer(root, md.renderer.rules.fence!, sourcePath);
  md.renderer.rules.softbreak = makeSoftbreakRenderer(md.renderer.rules.softbreak!);
  md.renderer.render = renderIntoPieces(md.renderer, root, sourcePath);
  const context: ParseContext = {files: [], imports: [], pieces: [], startLine: 0, currentLine: 0};
  const tokens = md.parse(parts.content, context);
  const html = md.renderer.render(tokens, md.options, context); // Note: mutates context.pieces, context.files!
  return {
    html,
    data: isEmpty(parts.data) ? null : parts.data,
    title: parts.data?.title ?? findTitle(tokens) ?? null,
    files: context.files,
    imports: context.imports,
    pieces: toParsePieces(context.pieces),
    cells: toParseCells(context.pieces),
    hash: await computeMarkdownHash(source, root, sourcePath, context.imports)
  };
}

async function computeMarkdownHash(
  contents: string,
  root: string,
  path: string,
  imports: ImportReference[]
): Promise<string> {
  const hash = createHash("sha256").update(contents);
  // TODO can’t simply concatenate here; we need a delimiter
  for (const i of imports) {
    if (i.type === "local") {
      try {
        hash.update(await readFile(resolvePath(root, path, i.name), "utf-8"));
      } catch (error) {
        if (!isEnoent(error)) throw error;
        continue;
      }
    }
  }
  return hash.digest("hex");
}

// TODO Use gray-matter’s parts.isEmpty, but only when it’s accurate.
function isEmpty(object) {
  for (const key in object) return false;
  return true;
}

// TODO Make this smarter.
function findTitle(tokens: ReturnType<MarkdownIt["parse"]>): string | undefined {
  for (const [i, token] of tokens.entries()) {
    if (token.type === "heading_open" && token.tag === "h1") {
      const next = tokens[i + 1];
      if (next?.type === "inline") {
        const text = next.children
          ?.filter((t) => t.type === "text")
          .map((t) => t.content)
          .join("");
        if (text) {
          return text;
        }
      }
    }
  }
}

function diffReducer(patch: PatchItem<ParsePiece>) {
  // Remove body from remove updates, we just need the ids.
  if (patch.type === "remove") {
    return {
      ...patch,
      items: patch.items.map((item) => ({
        type: item.type,
        id: item.id,
        ...("cellIds" in item ? {cellIds: item.cellIds} : null)
      }))
    };
  }
  return patch;
}

// Cells are unordered
function getCellsPatch(prevCells: CellPiece[], nextCells: CellPiece[]): Patch<ParsePiece> {
  return prevCells
    .filter((prev) => !nextCells.some((next) => equal(prev, next)))
    .map(
      (cell): PatchItem<ParsePiece> => ({
        type: "remove",
        oldPos: prevCells.indexOf(cell),
        newPos: -1,
        items: [cell]
      })
    )
    .concat(
      nextCells
        .filter((next) => !prevCells.some((prev) => equal(next, prev)))
        .map(
          (cell): PatchItem<ParsePiece> => ({
            type: "add",
            oldPos: -1,
            newPos: nextCells.indexOf(cell),
            items: [cell]
          })
        )
    );
}

export function diffMarkdown({parse: prevParse}: ReadMarkdownResult, {parse: nextParse}: ReadMarkdownResult) {
  return getPatch<ParsePiece>(prevParse.pieces, nextParse.pieces, equal)
    .concat(getCellsPatch(prevParse.cells, nextParse.cells))
    .map(diffReducer);
}

export async function readMarkdown(path: string, root: string): Promise<ReadMarkdownResult> {
  const contents = await readFile(join(root, path), "utf-8");
  const parse = await parseMarkdown(contents, root, path);
  return {contents, parse};
}<|MERGE_RESOLUTION|>--- conflicted
+++ resolved
@@ -336,14 +336,6 @@
   const {document} = parseHTML(html);
 
   // Extracting references to files (such as from linked stylesheets).
-<<<<<<< HEAD
-  for (const element of document.querySelectorAll("link[href]") as any as Iterable<Element>) {
-    const href = element.getAttribute("href")!;
-    const path = getLocalPath(sourcePath, href);
-    if (path) {
-      context.files.push(fileReference(href, sourcePath));
-      element.setAttribute("href", relativeUrl(sourcePath, path));
-=======
   const filePaths = new Set<FileReference["path"]>();
   for (const {query, src} of SUPPORTED_PROPERTIES) {
     for (const element of document.querySelectorAll(query) as any as Iterable<Element>) {
@@ -381,7 +373,6 @@
           element.setAttribute(src, file.path);
         }
       }
->>>>>>> 3c65a475
     }
   }
 
