--- conflicted
+++ resolved
@@ -279,10 +279,8 @@
   md: MarkdownIt;
   path: string;
   style?: Config["style"];
-  md?: MarkdownIt;
-}
-
-<<<<<<< HEAD
+}
+
 function cleanPath(href: string, clean: boolean): string {
   if (href.startsWith("./") || href.startsWith("../")) {
     const g = href.match(/(?<dir>[^#?]*\/)((?<file>[^/?#]*?)([.]html)?)(?<q>[?#].*)?$/)?.groups;
@@ -291,18 +289,14 @@
   return href;
 }
 
-export function mdparser({
+export function createMarkdownIt({
   markdownIt,
   cleanUrls = true
 }: {
   markdownIt?: (md: MarkdownIt) => MarkdownIt;
   cleanUrls?: boolean;
 } = {}): MarkdownIt {
-  let md = MarkdownIt({html: true, linkify: true});
-=======
-export function createMarkdownIt({markdownIt}: {markdownIt?: (md: MarkdownIt) => MarkdownIt} = {}): MarkdownIt {
   const md = MarkdownIt({html: true, linkify: true});
->>>>>>> a94ce048
   md.linkify.set({fuzzyLink: false, fuzzyEmail: false});
   md.use(MarkdownItAnchor, {permalink: MarkdownItAnchor.permalink.headerLink({class: "observablehq-header-anchor"})});
   md.inline.ruler.push("placeholder", transformPlaceholderInline);
@@ -310,19 +304,8 @@
   md.renderer.rules.placeholder = makePlaceholderRenderer();
   md.renderer.rules.fence = makeFenceRenderer(md.renderer.rules.fence!);
   md.renderer.rules.softbreak = makeSoftbreakRenderer(md.renderer.rules.softbreak!);
-<<<<<<< HEAD
   const {normalizeLink} = md;
   md.normalizeLink = (href: string) => normalizeLink(cleanPath(href, cleanUrls));
-  return md;
-}
-
-export function parseMarkdown(input: string, {path, style: configStyle, md}: ParseOptions): MarkdownPage {
-  const parts = matter(input, {});
-  const code: MarkdownCode[] = [];
-  const context: ParseContext = {code, startLine: 0, currentLine: 0, path};
-  if (md === undefined) md = mdparser();
-  const tokens = md.parse(parts.content, context);
-=======
   return markdownIt === undefined ? md : markdownIt(md);
 }
 
@@ -331,7 +314,6 @@
   const code: MarkdownCode[] = [];
   const context: ParseContext = {code, startLine: 0, currentLine: 0, path};
   const tokens = md.parse(content, context);
->>>>>>> a94ce048
   const html = md.renderer.render(tokens, md.options, context); // Note: mutates code, assets!
   const style = getStylesheet(path, data, configStyle);
   return {
