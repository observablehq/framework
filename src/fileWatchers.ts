--- conflicted
+++ resolved
@@ -1,18 +1,10 @@
-<<<<<<< HEAD
-import {type FSWatcher} from "node:fs";
+import type {FSWatcher} from "node:fs";
 import {Loader} from "./dataloader.js";
 import {isEnoent} from "./error.js";
 import {maybeStat} from "./files.js";
 import {existsSync, watch} from "./normalizedFs.js";
-import {resolvePath} from "./url.js";
-=======
-import {type FSWatcher, existsSync, watch} from "node:fs";
-import {join} from "node:path";
-import {Loader} from "./dataloader.js";
-import {isEnoent} from "./error.js";
-import {maybeStat} from "./files.js";
+import {join} from "./normalizedPath.js";
 import {resolvePath} from "./path.js";
->>>>>>> de4fe09b
 
 export class FileWatchers {
   private readonly watchers: FSWatcher[] = [];
