--- conflicted
+++ resolved
@@ -125,11 +125,7 @@
   const key = join(root, module.path);
   let mtimeMs: number;
   try {
-<<<<<<< HEAD
     mtimeMs = Math.floor(statSync(key).mtimeMs);
-=======
-    mtimeMs = Math.floor(statSync(resolveJsx(key) ?? key).mtimeMs);
->>>>>>> 2bba99bf
   } catch {
     moduleInfoCache.delete(key); // delete stale entry
     return; // ignore missing file
@@ -202,10 +198,7 @@
     if (!stat.isFile()) return; // ignore non-files
     accessSync(key, constants.R_OK); // verify that file is readable
     mtimeMs = Math.floor(stat.mtimeMs);
-<<<<<<< HEAD
-=======
     size = stat.size;
->>>>>>> 2bba99bf
   } catch {
     fileInfoCache.delete(key); // delete stale entry
     return; // ignore missing, non-readable file
