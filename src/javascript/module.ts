--- conflicted
+++ resolved
@@ -2,11 +2,8 @@
 import {existsSync, readFileSync, statSync} from "node:fs";
 import {join, relative} from "node:path/posix";
 import type {Program} from "acorn";
-<<<<<<< HEAD
 import {Parser} from "acorn";
 import type {Config} from "../config.js";
-=======
->>>>>>> 001ee14d
 import {Loader} from "../dataloader.js";
 import {resolvePath} from "../path.js";
 import {findFiles} from "./files.js";
