--- conflicted
+++ resolved
@@ -5,21 +5,14 @@
 import {basename, extname, join} from "node:path/posix";
 import type {Program} from "acorn";
 import {transform, transformSync} from "esbuild";
-<<<<<<< HEAD
 import {globSync} from "glob";
-=======
 import {resolveNodeImport} from "../node.js";
 import {resolveNpmImport} from "../npm.js";
->>>>>>> a3f57503
 import {resolvePath} from "../path.js";
 import {builtins} from "../resolvers.js";
 import {findFiles} from "./files.js";
-<<<<<<< HEAD
-import {findImports} from "./imports.js";
+import {findImports, parseImports} from "./imports.js";
 import type {Params} from "./params.js";
-=======
-import {findImports, parseImports} from "./imports.js";
->>>>>>> a3f57503
 import {parseProgram} from "./parse.js";
 
 export type FileInfo = {
