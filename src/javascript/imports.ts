--- conflicted
+++ resolved
@@ -1,16 +1,8 @@
-<<<<<<< HEAD
-import {readFileSync} from "node:fs";
-import {dirname, join, relative, resolve} from "node:path";
-import {Parser} from "acorn";
-import {simple} from "acorn-walk";
-import {parseOptions} from "../javascript.js";
-=======
-import {Parser, type Node} from "acorn";
-import {simple} from "acorn-walk";
 import {readFileSync} from "node:fs";
 import {dirname, join, normalize} from "node:path";
-import {parseOptions, type ImportReference, type JavaScriptNode} from "../javascript.js";
->>>>>>> 32956822
+import {type Node, Parser} from "acorn";
+import {simple} from "acorn-walk";
+import {type ImportReference, type JavaScriptNode, parseOptions} from "../javascript.js";
 import {getStringLiteralValue, isStringLiteral} from "./features.js";
 
 export function findImports(body: Node, root: string, sourcePath: string) {
