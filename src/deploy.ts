import {join} from "node:path";
import * as clack from "@clack/prompts";
import wrapAnsi from "wrap-ansi";
import type {BuildEffects} from "./build.js";
import {build} from "./build.js";
import type {ClackEffects} from "./clack.js";
import {commandRequiresAuthenticationMessage} from "./commandInstruction.js";
import type {Config} from "./config.js";
import {CliError, isApiError, isHttpError} from "./error.js";
import type {Logger, Writer} from "./logger.js";
import {type AuthEffects, defaultEffects as defaultAuthEffects, formatUser, loginInner} from "./observableApiAuth.js";
import {ObservableApiClient} from "./observableApiClient.js";
import {
  type GetCurrentUserResponse,
  type GetDeployResponse,
  type GetProjectResponse,
  type PostEditProjectRequest,
  type WorkspaceResponse
} from "./observableApiClient.js";
import {
  type ConfigEffects,
  type DeployConfig,
  defaultEffects as defaultConfigEffects,
  getDeployConfig,
  setDeployConfig
} from "./observableApiConfig.js";
import {slugify} from "./slugify.js";
import {Telemetry} from "./telemetry.js";
import type {TtyEffects} from "./tty.js";
import {bold, defaultEffects as defaultTtyEffects, inverse, link, underline, yellow} from "./tty.js";

const DEPLOY_POLL_MAX_MS = 1000 * 60 * 5;
const DEPLOY_POLL_INTERVAL_MS = 1000 * 5;

export interface DeployOptions {
  config: Config;
  message: string | undefined;
  deployPollInterval?: number;
}

export interface DeployEffects extends ConfigEffects, TtyEffects, AuthEffects {
  getDeployConfig: (sourceRoot: string) => Promise<DeployConfig>;
  setDeployConfig: (sourceRoot: string, config: DeployConfig) => Promise<void>;
  clack: ClackEffects;
  logger: Logger;
  input: NodeJS.ReadableStream;
  output: NodeJS.WritableStream;
}

const defaultEffects: DeployEffects = {
  ...defaultConfigEffects,
  ...defaultTtyEffects,
  ...defaultAuthEffects,
  getDeployConfig,
  setDeployConfig,
  clack,
  logger: console,
  input: process.stdin,
  output: process.stdout
};

type DeployTargetInfo =
  | {create: true; workspace: {id: string; login: string}; projectSlug: string; title: string}
  | {create: false; workspace: {id: string; login: string}; project: GetProjectResponse};

/** Deploy a project to ObservableHQ */
export async function deploy(
  {config, message, deployPollInterval = DEPLOY_POLL_INTERVAL_MS}: DeployOptions,
  effects = defaultEffects
): Promise<void> {
  const {clack} = effects;
  Telemetry.record({event: "deploy", step: "start"});
  clack.intro(inverse(" observable deploy "));

  let apiKey = await effects.getObservableApiKey(effects);
  const apiClient = new ObservableApiClient(apiKey ? {apiKey} : {});
  const deployConfig = await effects.getDeployConfig(config.root);

  if (deployConfig.workspaceLogin && !deployConfig.workspaceLogin.match(/^@?[a-z0-9-]+$/)) {
    throw new CliError(
      `Found invalid workspace login in ${join(config.root, ".observablehq", "deploy.json")}: ${
        deployConfig.workspaceLogin
      }.`
    );
  }
  if (deployConfig.projectSlug && !deployConfig.projectSlug.match(/^[a-z0-9-]+$/)) {
    throw new CliError(
      `Found invalid project slug in ${join(config.root, ".observablehq", "deploy.json")}: ${deployConfig.projectSlug}.`
    );
  }

  const legacyConfig = config as unknown as {deploy: null | {project: string; workspace: string}};
  if (legacyConfig.deploy && deployConfig.projectId) {
    if (!deployConfig.projectSlug || !deployConfig.workspaceLogin) {
<<<<<<< HEAD
      clack.log.info(
        "Migrating deploy config. You should delete the `deploy` field from your observablehq.config.ts file."
      );
=======
      effects.clack.log.info("Copying deploy information from the config file to deploy.json.");
>>>>>>> 55763691
      deployConfig.projectSlug = legacyConfig.deploy.project;
      deployConfig.workspaceLogin = legacyConfig.deploy.workspace.replace(/^@/, "");
      effects.setDeployConfig(config.root, deployConfig);
    }
    effects.clack.log.info("The `deploy` section of your config file is obsolete and can be deleted.");
  }

  let currentUser: GetCurrentUserResponse | null = null;
  let authError: null | "unauthenticated" | "forbidden" = null;
  try {
    if (apiKey) currentUser = await apiClient.getCurrentUser();
  } catch (error) {
    if (isHttpError(error)) {
      if (error.statusCode === 401) authError = "unauthenticated";
      else if (error.statusCode === 403) authError = "forbidden";
      else throw error;
    } else {
<<<<<<< HEAD
      clack.log.info(
        "You still have legacy config information in the `deploy` field of your observablehq.config.ts file. You should delete that section."
      );
=======
      throw error;
>>>>>>> 55763691
    }
  }

  if (!currentUser) {
    const message =
      authError === "unauthenticated" || authError === null
        ? "You must be logged in to Observable Cloud to deploy. Do you want to do that now?"
        : "Your authentication is invalid. Do you want to log in to Observable Cloud again?";
    const choice = await effects.clack.confirm({
      message,
      active: "Yes, log in",
      inactive: "No, cancel deploy"
    });
    if (!choice) {
      effects.clack.outro(yellow("Deploy canceled."));
    }
    if (effects.clack.isCancel(choice) || !choice)
      throw new CliError("User canceled deploy", {print: false, exitCode: 0});

    ({currentUser, apiKey} = await loginInner(effects));
    apiClient.setApiKey(apiKey);
  }
  if (!currentUser) throw new CliError(commandRequiresAuthenticationMessage);

  if (deployConfig.projectId && (!deployConfig.projectSlug || !deployConfig.workspaceLogin)) {
    const spinner = clack.spinner();
    clack.log.warn("The `projectSlug` or `workspaceLogin` is missing from your deploy.json.");
    spinner.start(`Searching for project ${deployConfig.projectId}`);
    let found = false;
    for (const workspace of currentUser.workspaces) {
      const projects = await apiClient.getWorkspaceProjects(workspace.login);
      const project = projects.find((p) => p.id === deployConfig.projectId);
      if (project) {
        deployConfig.projectSlug = project.slug;
        deployConfig.workspaceLogin = workspace.login;
        effects.setDeployConfig(config.root, deployConfig);
        found = true;
        break;
      }
    }
    if (found) {
      spinner.stop(`Project @${deployConfig.workspaceLogin}/${deployConfig.projectSlug} found.`);
    } else {
      spinner.stop(`Project ${deployConfig.projectId} not found. Ignoring…`);
    }
  }

  let deployTarget: DeployTargetInfo;
  const projectUpdates: PostEditProjectRequest = {};
  if (deployConfig.workspaceLogin && deployConfig.projectSlug) {
    try {
      const project = await apiClient.getProject({
        workspaceLogin: deployConfig.workspaceLogin,
        projectSlug: deployConfig.projectSlug
      });
      deployTarget = {create: false, workspace: project.owner, project};
      if (config.title !== project.title) projectUpdates.title = config.title;
    } catch (error) {
      if (!isHttpError(error) || error.statusCode !== 404) {
        throw error;
      }
    }
  }

  deployTarget ??= await promptDeployTarget(effects, apiClient, config, currentUser);

  const previousProjectId = deployConfig?.projectId;
  let targetDescription: string;

  if (deployTarget.create) {
    try {
      const project = await apiClient.postProject({
        slug: deployTarget.projectSlug,
        title: deployTarget.title,
        workspaceId: deployTarget.workspace.id
      });
      deployTarget = {create: false, workspace: deployTarget.workspace, project};
    } catch (error) {
      if (isApiError(error) && error.details.errors.some((e) => e.code === "TOO_MANY_PROJECTS")) {
        effects.clack.log.error(
          wrapAnsi(
            `The Starter tier can only deploy one project. Upgrade to unlimited projects at ${link(
              `https://observablehq.com/team/@${deployTarget.workspace.login}/settings`
            )}`,
            effects.outputColumns - 4
          )
        );
      } else {
        effects.clack.log.error(
          wrapAnsi(`Could not create project: ${error instanceof Error ? error.message : error}`, effects.outputColumns)
        );
      }
      effects.clack.outro(yellow("Deploy canceled"));
      throw new CliError("Error during deploy", {cause: error, print: false});
    }
  } else {
    // Check last deployed state. If it's not the same project, ask the user if
    // they want to continue anyways. In non-interactive mode just cancel.
    targetDescription = `${deployTarget.project.title} (@${deployTarget.workspace.login}/${deployTarget.project.slug})`;
    const previousProjectId = deployConfig.projectId;
    if (previousProjectId && previousProjectId !== deployTarget.project.id) {
      clack.log.warn(
        `The \`projectId\` in your deploy.json does not match. Continuing will overwrite ${bold(targetDescription)}.`
      );
      if (effects.isTty) {
        const choice = await clack.confirm({
          message: "Do you want to continue deploying?",
          active: "Yes, overwrite",
          inactive: "No, cancel"
        });
        if (!choice) {
<<<<<<< HEAD
          clack.outro(yellow("Deploy cancelled."));
        }
        if (clack.isCancel(choice) || !choice) {
          throw new CliError("User cancelled deploy", {print: false, exitCode: 0});
=======
          effects.clack.outro(yellow("Deploy canceled."));
        }
        if (effects.clack.isCancel(choice) || !choice) {
          throw new CliError("User canceled deploy", {print: false, exitCode: 0});
>>>>>>> 55763691
        }
      } else {
        throw new CliError("Cancelling deploy due to misconfiguration.");
      }
    } else if (previousProjectId) {
      clack.log.info(`Deploying to ${bold(targetDescription)}.`);
    } else {
      clack.log.warn(
        `The \`projectId\` in your deploy.json is missing. Continuing will overwrite ${bold(targetDescription)}.`
      );
      if (effects.isTty) {
        const choice = await clack.confirm({
          message: "Do you want to continue deploying?",
          active: "Yes, overwrite",
          inactive: "No, cancel"
        });
        if (!choice) {
<<<<<<< HEAD
          clack.outro(yellow("Deploy cancelled."));
        }
        if (clack.isCancel(choice) || !choice) {
          throw new CliError("User cancelled deploy", {print: false, exitCode: 0});
=======
          effects.clack.outro(yellow("Deploy canceled."));
        }
        if (effects.clack.isCancel(choice) || !choice) {
          throw new CliError("User canceled deploy", {print: false, exitCode: 0});
>>>>>>> 55763691
        }
      } else {
        throw new CliError("Running non-interactively, cancelling due to conflictg");
      }
    }
  }

  await effects.setDeployConfig(config.root, {
    projectId: deployTarget.project.id,
    projectSlug: deployTarget.project.slug,
    workspaceLogin: deployTarget.workspace.login
  });

  // Create the new deploy on the server
  if (message === undefined) {
    const input = await clack.text({
      message: "What changed in this deploy?",
      placeholder: "Enter a deploy message (optional)"
    });
<<<<<<< HEAD
    if (clack.isCancel(input)) throw new CliError("User cancelled deploy", {print: false, exitCode: 0});
=======
    if (effects.clack.isCancel(input)) throw new CliError("User canceled deploy", {print: false, exitCode: 0});
>>>>>>> 55763691
    message = input;
  }
  const deployId = await apiClient.postDeploy({projectId: deployTarget.project.id, message});

  // Build the project
  await build({config, clientEntry: "./src/client/deploy.js"}, new DeployBuildEffects(apiClient, deployId, effects));

  // Mark the deploy as uploaded
  await apiClient.postDeployUploaded(deployId);

  // Poll for processing completion
  const spinner = clack.spinner();
  spinner.start("Server processing deploy");
  const pollExpiration = Date.now() + DEPLOY_POLL_MAX_MS;
  let deployInfo: null | GetDeployResponse = null;
  pollLoop: while (true) {
    if (Date.now() > pollExpiration) {
      spinner.stop("Deploy timed out");
      throw new CliError(`Deploy failed to process on server: status = ${deployInfo?.status}`);
    }
    deployInfo = await apiClient.getDeploy(deployId);
    switch (deployInfo.status) {
      case "pending":
        break;
      case "uploaded":
        spinner.stop("Deploy complete");
        break pollLoop;
      case "error":
        spinner.stop("Deploy failed");
        throw new CliError("Deploy failed to process on server");
      default:
        spinner.stop("Unknown status");
        throw new CliError(`Unknown deploy status: ${deployInfo.status}`);
    }
    await new Promise((resolve) => setTimeout(resolve, deployPollInterval));
  }
  if (!deployInfo) throw new CliError("Deploy failed to process on server");

  // Update project title if necessary
  if (previousProjectId && previousProjectId === deployTarget.project.id && typeof projectUpdates?.title === "string") {
    await apiClient.postEditProject(deployTarget.project.id, projectUpdates as PostEditProjectRequest);
  }
  clack.outro(`Deployed project now visible at ${link(deployInfo.url)}`);
  Telemetry.record({event: "deploy", step: "finish"});
}

class DeployBuildEffects implements BuildEffects {
  readonly logger: Logger;
  readonly output: Writer;
  constructor(
    private readonly apiClient: ObservableApiClient,
    private readonly deployId: string,
    effects: DeployEffects
  ) {
    this.logger = effects.logger;
    this.output = effects.output;
  }
  async copyFile(sourcePath: string, outputPath: string) {
    this.logger.log(outputPath);
    await this.apiClient.postDeployFile(this.deployId, sourcePath, outputPath);
  }
  async writeFile(outputPath: string, content: Buffer | string) {
    this.logger.log(outputPath);
    await this.apiClient.postDeployFileContents(this.deployId, content, outputPath);
  }
}

// export for testing
export async function promptDeployTarget(
  effects: DeployEffects,
  api: ObservableApiClient,
  config: Config,
  currentUser: GetCurrentUserResponse
): Promise<DeployTargetInfo> {
  if (!effects.isTty) throw new CliError("Deploy not configured.");
  const {clack} = effects;

  clack.log.info("To configure deploy, we need to ask you a few questions.");

<<<<<<< HEAD
  let workspaces;
  try {
    ({workspaces} = await api.getCurrentUser());
  } catch (error) {
    if (isHttpError(error) && error.statusCode === 401) {
      throw new CliError(
        `You must be logged in to deploy to Observable. Run ${commandInstruction("login")} to log in.`
      );
    }
    throw error;
  }
  if (workspaces.length === 0) {
    clack.log.error(
=======
  if (currentUser.workspaces.length === 0) {
    effects.clack.log.error(
>>>>>>> 55763691
      `You don’t have any Observable workspaces. Go to ${underline("https://observablehq.com/team/new")} to create one.`
    );
    throw new CliError("No Observable workspace found.", {print: false, exitCode: 1});
  }
  let workspace: WorkspaceResponse;
<<<<<<< HEAD
  if (workspaces.length === 1) {
    workspace = workspaces[0];
    clack.log.step(`Deploying to the ${bold(formatUser(workspace))} workspace.`);
=======
  if (currentUser.workspaces.length === 1) {
    workspace = currentUser.workspaces[0];
    effects.clack.log.step(`Deploying to the ${bold(formatUser(workspace))} workspace.`);
>>>>>>> 55763691
  } else {
    const chosenWorkspace = await clack.select<{value: WorkspaceResponse; label: string}[], WorkspaceResponse>({
      message: "Which Observable workspace do you want to use?",
      options: currentUser.workspaces
        .map((w) => ({value: w, label: formatUser(w)}))
        .sort((a, b) => a.label.localeCompare(b.label)),
      initialValue: currentUser.workspaces[0] // the oldest workspace, maybe?
    });
<<<<<<< HEAD
    if (clack.isCancel(chosenWorkspace)) {
      throw new CliError("User cancelled deploy.", {print: false, exitCode: 0});
=======
    if (effects.clack.isCancel(chosenWorkspace)) {
      throw new CliError("User canceled deploy.", {print: false, exitCode: 0});
>>>>>>> 55763691
    }
    workspace = chosenWorkspace;
  }

  let projectSlug: string | null = null;
  let existingProjects: GetProjectResponse[] = [];
  try {
    existingProjects = await api.getWorkspaceProjects(workspace.login);
  } catch (error) {
    if (isHttpError(error) && error.statusCode === 404) {
      throw new CliError(`Workspace ${workspace.login} not found.`, {cause: error});
    }
    throw error;
  }

  if (existingProjects.length > 0) {
    const chosenProject = await clack.select<{value: string | null; label: string}[], string | null>({
      message: "Which project do you want to use?",
      options: [
        {value: null, label: "Create a new project"},
        ...existingProjects
          .map((p) => ({
            value: p.slug,
            label: `${p.title} (${p.slug})`
          }))
          .sort((a, b) => a.label.localeCompare(b.label))
      ]
    });
<<<<<<< HEAD
    if (clack.isCancel(chosenProject)) {
      throw new CliError("User cancelled deploy.", {print: false, exitCode: 0});
=======
    if (effects.clack.isCancel(chosenProject)) {
      throw new CliError("User canceled deploy.", {print: false, exitCode: 0});
>>>>>>> 55763691
    } else if (chosenProject !== null) {
      return {create: false, workspace, project: existingProjects.find((p) => p.slug === chosenProject)!};
    }
  } else {
    const confirmChoice = await clack.confirm({
      message: "No projects found. Do you want to create a new project?",
      active: "Yes, continue",
      inactive: "No, cancel"
    });
    if (!confirmChoice) {
<<<<<<< HEAD
      clack.outro(yellow("Deploy cancelled."));
    }
    if (clack.isCancel(confirmChoice) || !confirmChoice) {
      throw new CliError("User cancelled deploy.", {print: false, exitCode: 0});
=======
      effects.clack.outro(yellow("Deploy canceled."));
    }
    if (effects.clack.isCancel(confirmChoice) || !confirmChoice) {
      throw new CliError("User canceled deploy.", {print: false, exitCode: 0});
>>>>>>> 55763691
    }
  }

  let title = config.title;
  if (title === undefined) {
    clack.log.warn("You haven’t configured a title for your project.");
    const titleChoice = await clack.text({
      message: "What title do you want to use?",
      placeholder: "Enter a project title",
      validate: (title) => (title ? undefined : "A title is required.")
    });
<<<<<<< HEAD
    if (clack.isCancel(titleChoice)) {
      throw new CliError("User cancelled deploy.", {print: false, exitCode: 0});
=======
    if (effects.clack.isCancel(titleChoice)) {
      throw new CliError("User canceled deploy.", {print: false, exitCode: 0});
>>>>>>> 55763691
    }
    title = titleChoice;
    clack.log.info("You should add this title to your observablehq.config.ts file.");
  }

  // TODO This should refer to the URL of the project, not the slug.
  const defaultProjectSlug = config.title ? slugify(config.title) : "";
  const projectSlugChoice = await clack.text({
    message: "What slug do you want to use?",
    placeholder: defaultProjectSlug,
    defaultValue: defaultProjectSlug,
    validate: (slug) =>
      !slug || slug.match(/^[a-z0-9-]+$/)
        ? undefined
        : "Slugs must be lowercase and contain only letters, numbers, and hyphens."
  });
<<<<<<< HEAD
  if (clack.isCancel(projectSlugChoice)) {
    throw new CliError("User cancelled deploy.", {print: false, exitCode: 0});
=======
  if (effects.clack.isCancel(projectSlugChoice)) {
    throw new CliError("User canceled deploy.", {print: false, exitCode: 0});
>>>>>>> 55763691
  }
  projectSlug = projectSlugChoice;

  return {create: true, workspace, projectSlug, title};
}<|MERGE_RESOLUTION|>--- conflicted
+++ resolved
@@ -92,18 +92,12 @@
   const legacyConfig = config as unknown as {deploy: null | {project: string; workspace: string}};
   if (legacyConfig.deploy && deployConfig.projectId) {
     if (!deployConfig.projectSlug || !deployConfig.workspaceLogin) {
-<<<<<<< HEAD
-      clack.log.info(
-        "Migrating deploy config. You should delete the `deploy` field from your observablehq.config.ts file."
-      );
-=======
-      effects.clack.log.info("Copying deploy information from the config file to deploy.json.");
->>>>>>> 55763691
+      clack.log.info("Copying deploy information from the config file to deploy.json.");
       deployConfig.projectSlug = legacyConfig.deploy.project;
       deployConfig.workspaceLogin = legacyConfig.deploy.workspace.replace(/^@/, "");
       effects.setDeployConfig(config.root, deployConfig);
     }
-    effects.clack.log.info("The `deploy` section of your config file is obsolete and can be deleted.");
+    clack.log.info("The `deploy` section of your config file is obsolete and can be deleted.");
   }
 
   let currentUser: GetCurrentUserResponse | null = null;
@@ -116,13 +110,7 @@
       else if (error.statusCode === 403) authError = "forbidden";
       else throw error;
     } else {
-<<<<<<< HEAD
-      clack.log.info(
-        "You still have legacy config information in the `deploy` field of your observablehq.config.ts file. You should delete that section."
-      );
-=======
       throw error;
->>>>>>> 55763691
     }
   }
 
@@ -131,16 +119,15 @@
       authError === "unauthenticated" || authError === null
         ? "You must be logged in to Observable Cloud to deploy. Do you want to do that now?"
         : "Your authentication is invalid. Do you want to log in to Observable Cloud again?";
-    const choice = await effects.clack.confirm({
+    const choice = await clack.confirm({
       message,
       active: "Yes, log in",
       inactive: "No, cancel deploy"
     });
     if (!choice) {
-      effects.clack.outro(yellow("Deploy canceled."));
-    }
-    if (effects.clack.isCancel(choice) || !choice)
-      throw new CliError("User canceled deploy", {print: false, exitCode: 0});
+      clack.outro(yellow("Deploy canceled."));
+    }
+    if (clack.isCancel(choice) || !choice) throw new CliError("User canceled deploy", {print: false, exitCode: 0});
 
     ({currentUser, apiKey} = await loginInner(effects));
     apiClient.setApiKey(apiKey);
@@ -202,7 +189,7 @@
       deployTarget = {create: false, workspace: deployTarget.workspace, project};
     } catch (error) {
       if (isApiError(error) && error.details.errors.some((e) => e.code === "TOO_MANY_PROJECTS")) {
-        effects.clack.log.error(
+        clack.log.error(
           wrapAnsi(
             `The Starter tier can only deploy one project. Upgrade to unlimited projects at ${link(
               `https://observablehq.com/team/@${deployTarget.workspace.login}/settings`
@@ -211,11 +198,11 @@
           )
         );
       } else {
-        effects.clack.log.error(
+        clack.log.error(
           wrapAnsi(`Could not create project: ${error instanceof Error ? error.message : error}`, effects.outputColumns)
         );
       }
-      effects.clack.outro(yellow("Deploy canceled"));
+      clack.outro(yellow("Deploy canceled"));
       throw new CliError("Error during deploy", {cause: error, print: false});
     }
   } else {
@@ -234,17 +221,10 @@
           inactive: "No, cancel"
         });
         if (!choice) {
-<<<<<<< HEAD
-          clack.outro(yellow("Deploy cancelled."));
+          clack.outro(yellow("Deploy canceled."));
         }
         if (clack.isCancel(choice) || !choice) {
-          throw new CliError("User cancelled deploy", {print: false, exitCode: 0});
-=======
-          effects.clack.outro(yellow("Deploy canceled."));
-        }
-        if (effects.clack.isCancel(choice) || !choice) {
           throw new CliError("User canceled deploy", {print: false, exitCode: 0});
->>>>>>> 55763691
         }
       } else {
         throw new CliError("Cancelling deploy due to misconfiguration.");
@@ -262,17 +242,10 @@
           inactive: "No, cancel"
         });
         if (!choice) {
-<<<<<<< HEAD
-          clack.outro(yellow("Deploy cancelled."));
+          clack.outro(yellow("Deploy canceled."));
         }
         if (clack.isCancel(choice) || !choice) {
-          throw new CliError("User cancelled deploy", {print: false, exitCode: 0});
-=======
-          effects.clack.outro(yellow("Deploy canceled."));
-        }
-        if (effects.clack.isCancel(choice) || !choice) {
           throw new CliError("User canceled deploy", {print: false, exitCode: 0});
->>>>>>> 55763691
         }
       } else {
         throw new CliError("Running non-interactively, cancelling due to conflictg");
@@ -292,11 +265,7 @@
       message: "What changed in this deploy?",
       placeholder: "Enter a deploy message (optional)"
     });
-<<<<<<< HEAD
-    if (clack.isCancel(input)) throw new CliError("User cancelled deploy", {print: false, exitCode: 0});
-=======
-    if (effects.clack.isCancel(input)) throw new CliError("User canceled deploy", {print: false, exitCode: 0});
->>>>>>> 55763691
+    if (clack.isCancel(input)) throw new CliError("User canceled deploy", {print: false, exitCode: 0});
     message = input;
   }
   const deployId = await apiClient.postDeploy({projectId: deployTarget.project.id, message});
@@ -376,38 +345,16 @@
 
   clack.log.info("To configure deploy, we need to ask you a few questions.");
 
-<<<<<<< HEAD
-  let workspaces;
-  try {
-    ({workspaces} = await api.getCurrentUser());
-  } catch (error) {
-    if (isHttpError(error) && error.statusCode === 401) {
-      throw new CliError(
-        `You must be logged in to deploy to Observable. Run ${commandInstruction("login")} to log in.`
-      );
-    }
-    throw error;
-  }
-  if (workspaces.length === 0) {
+  if (currentUser.workspaces.length === 0) {
     clack.log.error(
-=======
-  if (currentUser.workspaces.length === 0) {
-    effects.clack.log.error(
->>>>>>> 55763691
       `You don’t have any Observable workspaces. Go to ${underline("https://observablehq.com/team/new")} to create one.`
     );
     throw new CliError("No Observable workspace found.", {print: false, exitCode: 1});
   }
   let workspace: WorkspaceResponse;
-<<<<<<< HEAD
-  if (workspaces.length === 1) {
-    workspace = workspaces[0];
-    clack.log.step(`Deploying to the ${bold(formatUser(workspace))} workspace.`);
-=======
   if (currentUser.workspaces.length === 1) {
     workspace = currentUser.workspaces[0];
-    effects.clack.log.step(`Deploying to the ${bold(formatUser(workspace))} workspace.`);
->>>>>>> 55763691
+    clack.log.step(`Deploying to the ${bold(formatUser(workspace))} workspace.`);
   } else {
     const chosenWorkspace = await clack.select<{value: WorkspaceResponse; label: string}[], WorkspaceResponse>({
       message: "Which Observable workspace do you want to use?",
@@ -416,13 +363,8 @@
         .sort((a, b) => a.label.localeCompare(b.label)),
       initialValue: currentUser.workspaces[0] // the oldest workspace, maybe?
     });
-<<<<<<< HEAD
     if (clack.isCancel(chosenWorkspace)) {
-      throw new CliError("User cancelled deploy.", {print: false, exitCode: 0});
-=======
-    if (effects.clack.isCancel(chosenWorkspace)) {
       throw new CliError("User canceled deploy.", {print: false, exitCode: 0});
->>>>>>> 55763691
     }
     workspace = chosenWorkspace;
   }
@@ -451,13 +393,8 @@
           .sort((a, b) => a.label.localeCompare(b.label))
       ]
     });
-<<<<<<< HEAD
     if (clack.isCancel(chosenProject)) {
-      throw new CliError("User cancelled deploy.", {print: false, exitCode: 0});
-=======
-    if (effects.clack.isCancel(chosenProject)) {
       throw new CliError("User canceled deploy.", {print: false, exitCode: 0});
->>>>>>> 55763691
     } else if (chosenProject !== null) {
       return {create: false, workspace, project: existingProjects.find((p) => p.slug === chosenProject)!};
     }
@@ -468,17 +405,10 @@
       inactive: "No, cancel"
     });
     if (!confirmChoice) {
-<<<<<<< HEAD
-      clack.outro(yellow("Deploy cancelled."));
+      clack.outro(yellow("Deploy canceled."));
     }
     if (clack.isCancel(confirmChoice) || !confirmChoice) {
-      throw new CliError("User cancelled deploy.", {print: false, exitCode: 0});
-=======
-      effects.clack.outro(yellow("Deploy canceled."));
-    }
-    if (effects.clack.isCancel(confirmChoice) || !confirmChoice) {
       throw new CliError("User canceled deploy.", {print: false, exitCode: 0});
->>>>>>> 55763691
     }
   }
 
@@ -490,13 +420,8 @@
       placeholder: "Enter a project title",
       validate: (title) => (title ? undefined : "A title is required.")
     });
-<<<<<<< HEAD
     if (clack.isCancel(titleChoice)) {
-      throw new CliError("User cancelled deploy.", {print: false, exitCode: 0});
-=======
-    if (effects.clack.isCancel(titleChoice)) {
       throw new CliError("User canceled deploy.", {print: false, exitCode: 0});
->>>>>>> 55763691
     }
     title = titleChoice;
     clack.log.info("You should add this title to your observablehq.config.ts file.");
@@ -513,13 +438,8 @@
         ? undefined
         : "Slugs must be lowercase and contain only letters, numbers, and hyphens."
   });
-<<<<<<< HEAD
   if (clack.isCancel(projectSlugChoice)) {
-    throw new CliError("User cancelled deploy.", {print: false, exitCode: 0});
-=======
-  if (effects.clack.isCancel(projectSlugChoice)) {
     throw new CliError("User canceled deploy.", {print: false, exitCode: 0});
->>>>>>> 55763691
   }
   projectSlug = projectSlugChoice;
 
