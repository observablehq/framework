<<<<<<< HEAD
import readline from "node:readline/promises";
=======
import {join} from "node:path";
import {isatty} from "node:tty";
import * as clack from "@clack/prompts";
>>>>>>> ef7adc94
import type {BuildEffects} from "./build.js";
import {build} from "./build.js";
import type {ClackEffects} from "./clack.js";
import {commandInstruction} from "./commandInstruction.js";
import type {Config} from "./config.js";
import {CliError, isHttpError} from "./error.js";
import type {Logger, Writer} from "./logger.js";
import {formatUser} from "./observableApiAuth.js";
import type {GetProjectResponse, WorkspaceResponse} from "./observableApiClient.js";
import {ObservableApiClient, type PostEditProjectRequest} from "./observableApiClient.js";
import type {ConfigEffects} from "./observableApiConfig.js";
import {
  type ApiKey,
  type DeployConfig,
  defaultEffects as defaultConfigEffects,
  getDeployConfig,
  getObservableApiKey,
  setDeployConfig
} from "./observableApiConfig.js";
import {Telemetry} from "./telemetry.js";
<<<<<<< HEAD
import type {TtyEffects} from "./tty.js";
import {blue, bold, defaultEffects as defaultTtyEffects, hangingIndentLog, magenta, yellow} from "./tty.js";
=======
import {blue, bold, underline} from "./tty.js";

export const CREATE_NEW_PROJECT_SYMBOL: symbol = Symbol();
>>>>>>> ef7adc94

export interface DeployOptions {
  config: Config;
  message: string | undefined;
}

export interface DeployEffects extends ConfigEffects, TtyEffects {
  getObservableApiKey: (effects?: DeployEffects) => Promise<ApiKey>;
  getDeployConfig: (sourceRoot: string) => Promise<DeployConfig>;
  setDeployConfig: (sourceRoot: string, config: DeployConfig) => Promise<void>;
<<<<<<< HEAD
=======
  clack: ClackEffects;
  isTty: boolean;
>>>>>>> ef7adc94
  logger: Logger;
  input: NodeJS.ReadableStream;
  output: NodeJS.WritableStream;
}

const defaultEffects: DeployEffects = {
  ...defaultConfigEffects,
  ...defaultTtyEffects,
  getObservableApiKey,
  getDeployConfig,
  setDeployConfig,
<<<<<<< HEAD
=======
  clack,
  isTty: isatty(process.stdin.fd),
>>>>>>> ef7adc94
  logger: console,
  input: process.stdin,
  output: process.stdout
};

type DeployTargetInfo =
  | {create: true; workspace: {id: string; login: string}; projectSlug: string; title: string}
  | {create: false; workspace: {id: string; login: string}; project: GetProjectResponse};

/** Deploy a project to ObservableHQ */
export async function deploy({config, message}: DeployOptions, effects = defaultEffects): Promise<void> {
  Telemetry.record({event: "deploy", step: "start"});
  const {logger} = effects;
  const apiKey = await effects.getObservableApiKey(effects);
  const apiClient = new ObservableApiClient({apiKey});
  const deployConfig = await effects.getDeployConfig(config.root);

  if (deployConfig.workspaceLogin && !deployConfig.workspaceLogin.match(/^@?[a-z0-9-]+$/)) {
    throw new CliError(
      `Found invalid workspace login in ${join(config.root, ".observablehq", "deploy.json")}: ${
        deployConfig.workspaceLogin
      }.`
    );
  }
  if (deployConfig.projectSlug && !deployConfig.projectSlug.match(/^[a-z0-9-]+$/)) {
    throw new CliError(
      `Found invalid project slug in ${join(config.root, ".observablehq", "deploy.json")}: ${deployConfig.projectSlug}.`
    );
  }

  const legacyConfig = config as unknown as {deploy: null | {project: string; workspace: string}};
  if (legacyConfig.deploy && deployConfig.projectId) {
    if (!deployConfig.projectSlug || !deployConfig.workspaceLogin) {
      effects.clack.log.info(
        "Migrating deploy config. You should delete the `deploy` field from your observable.config.ts file."
      );
      deployConfig.projectSlug = legacyConfig.deploy.project;
      deployConfig.workspaceLogin = legacyConfig.deploy.workspace.replace(/^@/, "");
      effects.setDeployConfig(config.root, deployConfig);
    } else {
      effects.clack.log.info(
        "You still have legacy config information in the `deploy` field of your observable.config.ts file. You should delete that section."
      );
    }
  }

  if (deployConfig.projectId && (!deployConfig.projectSlug || !deployConfig.workspaceLogin)) {
    const spinner = effects.clack.spinner();
    effects.clack.log.step("Your config has a project ID but no project slug or workspace login.");
    spinner.start("Searching for previous deploy target");
    const {workspaces} = await apiClient.getCurrentUser();
    let found = false;
    for (const workspace of workspaces) {
      const projects = await apiClient.getWorkspaceProjects(workspace.login);
      const project = projects.find((p) => p.id === deployConfig.projectId);
      if (project) {
        deployConfig.projectSlug = project.slug;
        deployConfig.workspaceLogin = workspace.login;
        effects.setDeployConfig(config.root, deployConfig);
        found = true;
        break;
      }
    }
    if (found) {
      spinner.stop(`Project @${deployConfig.workspaceLogin}/${deployConfig.projectSlug} matches.`);
    } else {
      spinner.stop("Project not found.");
    }
  }

  let deployTarget: DeployTargetInfo;
  const projectUpdates: PostEditProjectRequest = {};
  if (deployConfig.workspaceLogin && deployConfig.projectSlug) {
    try {
      const project = await apiClient.getProject({
        workspaceLogin: deployConfig.workspaceLogin,
        projectSlug: deployConfig.projectSlug
      });
      deployTarget = {create: false, workspace: project.owner, project};
      if (config.title !== project.title) projectUpdates.title = config.title;
    } catch (error) {
      if (!isHttpError(error) || error.statusCode !== 404) {
        throw error;
      }
    }
  }

  deployTarget ??= await promptDeployTarget(effects, apiClient, config);

  const previousProjectId = deployConfig?.projectId;
  let targetDescription: string;

  if (deployTarget.create) {
    try {
      const project = await apiClient.postProject({
        slug: deployTarget.projectSlug,
        title: deployTarget.title,
        workspaceId: deployTarget.workspace.id
      });
      deployTarget = {create: false, workspace: deployTarget.workspace, project};
    } catch (error) {
      throw new CliError(`Could not create project: ${error instanceof Error ? error.message : error}`, {cause: error});
    }
  } else {
    // Check last deployed state. If it's not the same project, ask the user if
    // they want to continue anyways. In non-interactive mode just cancel.
    targetDescription = `${deployTarget.workspace.login}/${deployTarget.project.slug}`;
    const previousProjectId = deployConfig.projectId;
    if (previousProjectId && previousProjectId !== deployTarget.project.id) {
      effects.clack.log.warn(
        `This project was last deployed to a different project on Observable Cloud from ${bold(targetDescription)}.`
      );
      if (effects.isTty) {
        const choice = await effects.clack.confirm({message: "Do you want to deploy anyway?"});
        if (effects.clack.isCancel(choice) || !choice)
          throw new CliError("User cancelled deploy", {print: false, exitCode: 0});
      } else {
        throw new CliError("Cancelling deploy due to misconfiguration.");
      }
    } else if (!previousProjectId) {
      effects.clack.log.warn(
        `There is an existing project on Observable Cloud named ${bold(
          `@${deployTarget.workspace}/${deployTarget.project.slug}`
        )} that is not associated with this repository. If you continue, you'll overwrite the existing content of the project.`
      );
      if (effects.isTty) {
        const choice = await effects.clack.confirm({message: "Do you want to deploy anyway?"});
        if (effects.clack.isCancel(choice) || !choice)
          throw new CliError("User cancelled deploy", {print: false, exitCode: 0});
      } else {
        throw new CliError("Running non-interactively, cancelling due to conflictg");
      }
    }
  }

  await effects.setDeployConfig(config.root, {
    projectId: deployTarget.project.id,
    projectSlug: deployTarget.project.slug,
    workspaceLogin: deployTarget.workspace.login
  });

  // Create the new deploy on the server
  if (message === undefined) {
    const input = await effects.clack.text({message: "What changed in this deploy?"});
    if (effects.clack.isCancel(input)) throw new CliError("User cancelled deploy", {print: false, exitCode: 0});
    message = input;
  }
  const deployId = await apiClient.postDeploy({projectId: deployTarget.project.id, message});

  // Build the project
  await build({config, clientEntry: "./src/client/deploy.js"}, new DeployBuildEffects(apiClient, deployId, effects));

  // Mark the deploy as uploaded
  const deployInfo = await apiClient.postDeployUploaded(deployId);
  // Update project title if necessary
  if (previousProjectId && previousProjectId === deployTarget.project.id && typeof projectUpdates?.title === "string") {
    await apiClient.postEditProject(deployTarget.project.id, projectUpdates as PostEditProjectRequest);
  }
  logger.log(`Deployed project now visible at ${blue(deployInfo.url)}`);
  Telemetry.record({event: "deploy", step: "finish"});
}

class DeployBuildEffects implements BuildEffects {
  readonly logger: Logger;
  readonly output: Writer;
  constructor(
    private readonly apiClient: ObservableApiClient,
    private readonly deployId: string,
    effects: DeployEffects
  ) {
    this.logger = effects.logger;
    this.output = effects.output;
  }
  async copyFile(sourcePath: string, outputPath: string) {
    this.logger.log(outputPath);
    await this.apiClient.postDeployFile(this.deployId, sourcePath, outputPath);
  }
  async writeFile(outputPath: string, content: Buffer | string) {
    this.logger.log(outputPath);
    await this.apiClient.postDeployFileContents(this.deployId, content, outputPath);
  }
}

function slugify(s: string): string {
  return s
    .toLowerCase()
    .replace("'", "")
    .replace(/[^a-z0-9]+/g, "-")
    .replace(/^-|-$/g, "")
    .replace(/-{2,}/g, "-");
}

async function promptDeployTarget(
  effects: DeployEffects,
  api: ObservableApiClient,
  config: Config
): Promise<DeployTargetInfo> {
  if (!effects.isTty) throw new CliError("No deploy target configured, and running non-interactively.");

  effects.clack.log.info("You don't have a deploy target configured. Let's set that up.");

  let workspaces;
  try {
    ({workspaces} = await api.getCurrentUser());
  } catch (error) {
    if (isHttpError(error) && error.statusCode === 401) {
      throw new CliError(
        `You need to be logged in to deploy to Observable. Run ${commandInstruction("login")} to log in.`
      );
    }
    throw error;
  }
  if (workspaces.length === 0) {
    effects.clack.log.error(
      `You don't have any workspaces to deploy to. Go to ${underline(
        "https://observablehq.com/team/new"
      )} to create one.`
    );
    throw new CliError("No workspaces to deploy to.", {print: false, exitCode: 1});
  }
  let workspace: WorkspaceResponse;
  if (workspaces.length === 1) {
    workspace = workspaces[0];
  } else {
    const chosenWorkspace = await clack.select<{value: WorkspaceResponse; label: string}[], WorkspaceResponse>({
      message: "What workspace do you want to deploy to?",
      options: workspaces.map((w) => ({value: w, label: formatUser(w)}))
    });
    if (clack.isCancel(chosenWorkspace)) {
      throw new CliError("User cancelled deploy.", {print: false, exitCode: 0});
    }
    workspace = chosenWorkspace;
  }

  let projectSlug: string | null = null;
  let existingProjects: GetProjectResponse[] = [];
  try {
    existingProjects = await api.getWorkspaceProjects(workspace.login);
  } catch (error) {
    if (isHttpError(error) && error.statusCode === 404) {
      throw new CliError(`Workspace ${workspace.login} not found.`, {cause: error});
    }
    throw error;
  }

  if (existingProjects.length > 0) {
    const chosenProject = await effects.clack.select({
      message: "What project do you want to deploy to?",
      options: [
        {value: CREATE_NEW_PROJECT_SYMBOL, label: "Create a new project"},
        ...existingProjects.map((p) => ({value: p.slug, label: `${p.title} (${p.slug})`}))
      ]
    });
    if (clack.isCancel(chosenProject)) {
      throw new CliError("User cancelled deploy.", {print: false, exitCode: 0});
    } else if (chosenProject !== CREATE_NEW_PROJECT_SYMBOL) {
      return {create: false, workspace, project: chosenProject as GetProjectResponse};
    }
  } else {
    const confirmChoice = await effects.clack.confirm({message: "Do you want to create a new project?"});
    if (effects.clack.isCancel(confirmChoice) || !confirmChoice) {
      throw new CliError("User cancelled deploy.", {print: false, exitCode: 0});
    }
  }

  let title = config.title;
  if (title === undefined) {
    effects.clack.log.warn("You haven't configured a title for your project.");
    const titleChoice = await effects.clack.text({
      message: "What title do you want to use on the Platform?",
      placeholder: "This can be any text.",
      validate: (title) => (title ? undefined : "Titles are required and must be at least 1 character long.")
    });
    if (clack.isCancel(titleChoice)) {
      throw new CliError("User cancelled deploy.", {print: false, exitCode: 0});
    }
    title = titleChoice;
    effects.clack.log.info("You should add this to your observable.config.ts file.");
  }

  const projectSlugChoice = await effects.clack.text({
    message: "What do you want to use as your project slug?",
    initialValue: config.title ? slugify(config.title) : "",
    validate: (slug) =>
      slug.match(/^[a-z0-9-]+$/)
        ? undefined
        : "Slugs must be all lowercase and contain only letters, numbers, and hyphens."
  });
  if (clack.isCancel(projectSlugChoice)) {
    throw new CliError("User cancelled deploy.", {print: false, exitCode: 0});
  }
  projectSlug = projectSlugChoice;

  return {create: true, workspace, projectSlug, title};
}<|MERGE_RESOLUTION|>--- conflicted
+++ resolved
@@ -1,10 +1,5 @@
-<<<<<<< HEAD
-import readline from "node:readline/promises";
-=======
 import {join} from "node:path";
-import {isatty} from "node:tty";
 import * as clack from "@clack/prompts";
->>>>>>> ef7adc94
 import type {BuildEffects} from "./build.js";
 import {build} from "./build.js";
 import type {ClackEffects} from "./clack.js";
@@ -25,14 +20,10 @@
   setDeployConfig
 } from "./observableApiConfig.js";
 import {Telemetry} from "./telemetry.js";
-<<<<<<< HEAD
 import type {TtyEffects} from "./tty.js";
-import {blue, bold, defaultEffects as defaultTtyEffects, hangingIndentLog, magenta, yellow} from "./tty.js";
-=======
-import {blue, bold, underline} from "./tty.js";
+import {blue, bold, defaultEffects as defaultTtyEffects, underline} from "./tty.js";
 
 export const CREATE_NEW_PROJECT_SYMBOL: symbol = Symbol();
->>>>>>> ef7adc94
 
 export interface DeployOptions {
   config: Config;
@@ -43,11 +34,7 @@
   getObservableApiKey: (effects?: DeployEffects) => Promise<ApiKey>;
   getDeployConfig: (sourceRoot: string) => Promise<DeployConfig>;
   setDeployConfig: (sourceRoot: string, config: DeployConfig) => Promise<void>;
-<<<<<<< HEAD
-=======
   clack: ClackEffects;
-  isTty: boolean;
->>>>>>> ef7adc94
   logger: Logger;
   input: NodeJS.ReadableStream;
   output: NodeJS.WritableStream;
@@ -59,11 +46,7 @@
   getObservableApiKey,
   getDeployConfig,
   setDeployConfig,
-<<<<<<< HEAD
-=======
   clack,
-  isTty: isatty(process.stdin.fd),
->>>>>>> ef7adc94
   logger: console,
   input: process.stdin,
   output: process.stdout
