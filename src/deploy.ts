import {join} from "node:path";
import * as clack from "@clack/prompts";
import type {BuildEffects} from "./build.js";
import {build} from "./build.js";
import type {ClackEffects} from "./clack.js";
import {commandInstruction} from "./commandInstruction.js";
import type {Config} from "./config.js";
import {CliError, isHttpError} from "./error.js";
import type {Logger, Writer} from "./logger.js";
import {formatUser} from "./observableApiAuth.js";
import type {GetProjectResponse, WorkspaceResponse} from "./observableApiClient.js";
import {ObservableApiClient, type PostEditProjectRequest} from "./observableApiClient.js";
import type {ConfigEffects} from "./observableApiConfig.js";
import {
  type ApiKey,
  type DeployConfig,
  defaultEffects as defaultConfigEffects,
  getDeployConfig,
  getObservableApiKey,
  setDeployConfig
} from "./observableApiConfig.js";
import {Telemetry} from "./telemetry.js";
<<<<<<< HEAD
import type {TtyEffects} from "./tty.js";
import {blue, bold, defaultEffects as defaultTtyEffects, underline} from "./tty.js";

export const CREATE_NEW_PROJECT_SYMBOL: symbol = Symbol();
=======
import {blue, bold, inverse, underline, yellow} from "./tty.js";
>>>>>>> bf742d4b

export interface DeployOptions {
  config: Config;
  message: string | undefined;
}

export interface DeployEffects extends ConfigEffects, TtyEffects {
  getObservableApiKey: (effects?: DeployEffects) => Promise<ApiKey>;
  getDeployConfig: (sourceRoot: string) => Promise<DeployConfig>;
  setDeployConfig: (sourceRoot: string, config: DeployConfig) => Promise<void>;
  clack: ClackEffects;
  logger: Logger;
  input: NodeJS.ReadableStream;
  output: NodeJS.WritableStream;
}

const defaultEffects: DeployEffects = {
  ...defaultConfigEffects,
  ...defaultTtyEffects,
  getObservableApiKey,
  getDeployConfig,
  setDeployConfig,
  clack,
  logger: console,
  input: process.stdin,
  output: process.stdout
};

type DeployTargetInfo =
  | {create: true; workspace: {id: string; login: string}; projectSlug: string; title: string}
  | {create: false; workspace: {id: string; login: string}; project: GetProjectResponse};

/** Deploy a project to ObservableHQ */
export async function deploy({config, message}: DeployOptions, effects = defaultEffects): Promise<void> {
  Telemetry.record({event: "deploy", step: "start"});
  effects.clack.intro(inverse(" observable deploy "));

  const apiKey = await effects.getObservableApiKey(effects);
  const apiClient = new ObservableApiClient({apiKey});
  const deployConfig = await effects.getDeployConfig(config.root);

  if (deployConfig.workspaceLogin && !deployConfig.workspaceLogin.match(/^@?[a-z0-9-]+$/)) {
    throw new CliError(
      `Found invalid workspace login in ${join(config.root, ".observablehq", "deploy.json")}: ${
        deployConfig.workspaceLogin
      }.`
    );
  }
  if (deployConfig.projectSlug && !deployConfig.projectSlug.match(/^[a-z0-9-]+$/)) {
    throw new CliError(
      `Found invalid project slug in ${join(config.root, ".observablehq", "deploy.json")}: ${deployConfig.projectSlug}.`
    );
  }

  const legacyConfig = config as unknown as {deploy: null | {project: string; workspace: string}};
  if (legacyConfig.deploy && deployConfig.projectId) {
    if (!deployConfig.projectSlug || !deployConfig.workspaceLogin) {
      effects.clack.log.info(
        "Migrating deploy config. You should delete the `deploy` field from your observablehq.config.ts file."
      );
      deployConfig.projectSlug = legacyConfig.deploy.project;
      deployConfig.workspaceLogin = legacyConfig.deploy.workspace.replace(/^@/, "");
      effects.setDeployConfig(config.root, deployConfig);
    } else {
      effects.clack.log.info(
        "You still have legacy config information in the `deploy` field of your observablehq.config.ts file. You should delete that section."
      );
    }
  }

  if (deployConfig.projectId && (!deployConfig.projectSlug || !deployConfig.workspaceLogin)) {
    const spinner = effects.clack.spinner();
    effects.clack.log.warn("The `projectSlug` or `workspaceLogin` is missing from your deploy.json.");
    spinner.start(`Searching for project ${deployConfig.projectId}`);
    const {workspaces} = await apiClient.getCurrentUser();
    let found = false;
    for (const workspace of workspaces) {
      const projects = await apiClient.getWorkspaceProjects(workspace.login);
      const project = projects.find((p) => p.id === deployConfig.projectId);
      if (project) {
        deployConfig.projectSlug = project.slug;
        deployConfig.workspaceLogin = workspace.login;
        effects.setDeployConfig(config.root, deployConfig);
        found = true;
        break;
      }
    }
    if (found) {
      spinner.stop(`Project @${deployConfig.workspaceLogin}/${deployConfig.projectSlug} found.`);
    } else {
      spinner.stop(`Project ${deployConfig.projectId} not found. Ignoring…`);
    }
  }

  let deployTarget: DeployTargetInfo;
  const projectUpdates: PostEditProjectRequest = {};
  if (deployConfig.workspaceLogin && deployConfig.projectSlug) {
    try {
      const project = await apiClient.getProject({
        workspaceLogin: deployConfig.workspaceLogin,
        projectSlug: deployConfig.projectSlug
      });
      deployTarget = {create: false, workspace: project.owner, project};
      if (config.title !== project.title) projectUpdates.title = config.title;
    } catch (error) {
      if (!isHttpError(error) || error.statusCode !== 404) {
        throw error;
      }
    }
  }

  deployTarget ??= await promptDeployTarget(effects, apiClient, config);

  const previousProjectId = deployConfig?.projectId;
  let targetDescription: string;

  if (deployTarget.create) {
    try {
      const project = await apiClient.postProject({
        slug: deployTarget.projectSlug,
        title: deployTarget.title,
        workspaceId: deployTarget.workspace.id
      });
      deployTarget = {create: false, workspace: deployTarget.workspace, project};
    } catch (error) {
      throw new CliError(`Could not create project: ${error instanceof Error ? error.message : error}`, {cause: error});
    }
  } else {
    // Check last deployed state. If it's not the same project, ask the user if
    // they want to continue anyways. In non-interactive mode just cancel.
    targetDescription = `${deployTarget.project.title} (@${deployTarget.workspace.login}/${deployTarget.project.slug})`;
    const previousProjectId = deployConfig.projectId;
    if (previousProjectId && previousProjectId !== deployTarget.project.id) {
      effects.clack.log.warn(
        `The \`projectId\` in your deploy.json does not match. Continuing will overwrite ${bold(targetDescription)}.`
      );
      if (effects.isTty) {
        const choice = await effects.clack.confirm({
          message: "Do you want to continue deploying?",
          active: "Yes, overwrite",
          inactive: "No, cancel"
        });
        if (!choice) {
          effects.clack.outro(yellow("Deploy cancelled."));
        }
        if (effects.clack.isCancel(choice) || !choice) {
          throw new CliError("User cancelled deploy", {print: false, exitCode: 0});
        }
      } else {
        throw new CliError("Cancelling deploy due to misconfiguration.");
      }
    } else if (previousProjectId) {
      effects.clack.log.info(`Deploying to ${bold(targetDescription)}.`);
    } else {
      effects.clack.log.warn(
        `The \`projectId\` in your deploy.json is missing. Continuing will overwrite ${bold(targetDescription)}.`
      );
      if (effects.isTty) {
        const choice = await effects.clack.confirm({
          message: "Do you want to continue deploying?",
          active: "Yes, overwrite",
          inactive: "No, cancel"
        });
        if (!choice) {
          effects.clack.outro(yellow("Deploy cancelled."));
        }
        if (effects.clack.isCancel(choice) || !choice) {
          throw new CliError("User cancelled deploy", {print: false, exitCode: 0});
        }
      } else {
        throw new CliError("Running non-interactively, cancelling due to conflictg");
      }
    }
  }

  await effects.setDeployConfig(config.root, {
    projectId: deployTarget.project.id,
    projectSlug: deployTarget.project.slug,
    workspaceLogin: deployTarget.workspace.login
  });

  // Create the new deploy on the server
  if (message === undefined) {
    const input = await effects.clack.text({
      message: "What changed in this deploy?",
      placeholder: "Enter a deploy message (optional)"
    });
    if (effects.clack.isCancel(input)) throw new CliError("User cancelled deploy", {print: false, exitCode: 0});
    message = input;
  }
  const deployId = await apiClient.postDeploy({projectId: deployTarget.project.id, message});

  // Build the project
  await build({config, clientEntry: "./src/client/deploy.js"}, new DeployBuildEffects(apiClient, deployId, effects));

  // Mark the deploy as uploaded
  const deployInfo = await apiClient.postDeployUploaded(deployId);
  // Update project title if necessary
  if (previousProjectId && previousProjectId === deployTarget.project.id && typeof projectUpdates?.title === "string") {
    await apiClient.postEditProject(deployTarget.project.id, projectUpdates as PostEditProjectRequest);
  }
  effects.clack.outro(`Deployed project now visible at ${blue(deployInfo.url)}`);
  Telemetry.record({event: "deploy", step: "finish"});
}

class DeployBuildEffects implements BuildEffects {
  readonly logger: Logger;
  readonly output: Writer;
  constructor(
    private readonly apiClient: ObservableApiClient,
    private readonly deployId: string,
    effects: DeployEffects
  ) {
    this.logger = effects.logger;
    this.output = effects.output;
  }
  async copyFile(sourcePath: string, outputPath: string) {
    this.logger.log(outputPath);
    await this.apiClient.postDeployFile(this.deployId, sourcePath, outputPath);
  }
  async writeFile(outputPath: string, content: Buffer | string) {
    this.logger.log(outputPath);
    await this.apiClient.postDeployFileContents(this.deployId, content, outputPath);
  }
}

function slugify(s: string): string {
  return s
    .toLowerCase()
    .replace("'", "")
    .replace(/[^a-z0-9]+/g, "-")
    .replace(/^-|-$/g, "")
    .replace(/-{2,}/g, "-");
}

async function promptDeployTarget(
  effects: DeployEffects,
  api: ObservableApiClient,
  config: Config
): Promise<DeployTargetInfo> {
  if (!effects.isTty) throw new CliError("Deploy not configured.");

  effects.clack.log.info("To configure deploy, we need to ask you a few questions.");

  let workspaces;
  try {
    ({workspaces} = await api.getCurrentUser());
  } catch (error) {
    if (isHttpError(error) && error.statusCode === 401) {
      throw new CliError(
        `You must be logged in to deploy to Observable. Run ${commandInstruction("login")} to log in.`
      );
    }
    throw error;
  }
  if (workspaces.length === 0) {
    effects.clack.log.error(
      `You don’t have any Observable workspaces. Go to ${underline("https://observablehq.com/team/new")} to create one.`
    );
    throw new CliError("No Observable workspace found.", {print: false, exitCode: 1});
  }
  let workspace: WorkspaceResponse;
  if (workspaces.length === 1) {
    workspace = workspaces[0];
    effects.clack.log.step(`Deploying to the ${bold(formatUser(workspace))} workspace.`);
  } else {
    const chosenWorkspace = await clack.select<{value: WorkspaceResponse; label: string}[], WorkspaceResponse>({
      message: "Which Observable workspace do you want to use?",
      options: workspaces.map((w) => ({value: w, label: formatUser(w)})).sort((a, b) => a.label.localeCompare(b.label)),
      initialValue: workspaces[0] // the oldest workspace, maybe?
    });
    if (clack.isCancel(chosenWorkspace)) {
      throw new CliError("User cancelled deploy.", {print: false, exitCode: 0});
    }
    workspace = chosenWorkspace;
  }

  let projectSlug: string | null = null;
  let existingProjects: GetProjectResponse[] = [];
  try {
    existingProjects = await api.getWorkspaceProjects(workspace.login);
  } catch (error) {
    if (isHttpError(error) && error.statusCode === 404) {
      throw new CliError(`Workspace ${workspace.login} not found.`, {cause: error});
    }
    throw error;
  }

  if (existingProjects.length > 0) {
    const chosenProject = await effects.clack.select<{value: string | null; label: string}[], string | null>({
      message: "Which project do you want to use?",
      options: [
        {value: null, label: "Create a new project"},
        ...existingProjects
          .map((p) => ({
            value: p.slug,
            label: `${p.title} (${p.slug})`
          }))
          .sort((a, b) => a.label.localeCompare(b.label))
      ]
    });
    if (clack.isCancel(chosenProject)) {
      throw new CliError("User cancelled deploy.", {print: false, exitCode: 0});
    } else if (chosenProject !== null) {
      return {create: false, workspace, project: existingProjects.find((p) => p.slug === chosenProject)!};
    }
  } else {
    const confirmChoice = await effects.clack.confirm({
      message: "No projects found. Do you want to create a new project?",
      active: "Yes, continue",
      inactive: "No, cancel"
    });
    if (!confirmChoice) {
      effects.clack.outro(yellow("Deploy cancelled."));
    }
    if (effects.clack.isCancel(confirmChoice) || !confirmChoice) {
      throw new CliError("User cancelled deploy.", {print: false, exitCode: 0});
    }
  }

  let title = config.title;
  if (title === undefined) {
    effects.clack.log.warn("You haven’t configured a title for your project.");
    const titleChoice = await effects.clack.text({
      message: "What title do you want to use?",
      placeholder: "Enter a project title",
      validate: (title) => (title ? undefined : "A title is required.")
    });
    if (clack.isCancel(titleChoice)) {
      throw new CliError("User cancelled deploy.", {print: false, exitCode: 0});
    }
    title = titleChoice;
    effects.clack.log.info("You should add this title to your observablehq.config.ts file.");
  }

  // TODO This should refer to the URL of the project, not the slug.
  const defaultProjectSlug = config.title ? slugify(config.title) : "";
  const projectSlugChoice = await effects.clack.text({
    message: "What slug do you want to use?",
    placeholder: defaultProjectSlug,
    defaultValue: defaultProjectSlug,
    validate: (slug) =>
      !slug || slug.match(/^[a-z0-9-]+$/)
        ? undefined
        : "Slugs must be lowercase and contain only letters, numbers, and hyphens."
  });
  if (clack.isCancel(projectSlugChoice)) {
    throw new CliError("User cancelled deploy.", {print: false, exitCode: 0});
  }
  projectSlug = projectSlugChoice;

  return {create: true, workspace, projectSlug, title};
}<|MERGE_RESOLUTION|>--- conflicted
+++ resolved
@@ -20,14 +20,8 @@
   setDeployConfig
 } from "./observableApiConfig.js";
 import {Telemetry} from "./telemetry.js";
-<<<<<<< HEAD
 import type {TtyEffects} from "./tty.js";
-import {blue, bold, defaultEffects as defaultTtyEffects, underline} from "./tty.js";
-
-export const CREATE_NEW_PROJECT_SYMBOL: symbol = Symbol();
-=======
-import {blue, bold, inverse, underline, yellow} from "./tty.js";
->>>>>>> bf742d4b
+import {blue, bold, defaultEffects as defaultTtyEffects, inverse, underline, yellow} from "./tty.js";
 
 export interface DeployOptions {
   config: Config;
