import {createHash} from "node:crypto";
import type {Stats} from "node:fs";
import {readFile, stat} from "node:fs/promises";
import {join} from "node:path/posix";
import type {BuildEffects, BuildOptions} from "./build.js";
import {FileBuildEffects, build} from "./build.js";
import type {ClackEffects} from "./clack.js";
import {clackWithWrap} from "./clack.js";
import {commandRequiresAuthenticationMessage} from "./commandInstruction.js";
import {RateLimiter, runAllWithConcurrencyLimit} from "./concurrency.js";
import type {Config} from "./config.js";
import {CliError, isApiError, isEnoent, isHttpError} from "./error.js";
import {visitFiles} from "./files.js";
import type {Logger} from "./logger.js";
import type {AuthEffects} from "./observableApiAuth.js";
import {defaultEffects as defaultAuthEffects, formatUser, loginInner, validWorkspaces} from "./observableApiAuth.js";
import {ObservableApiClient} from "./observableApiClient.js";
import type {
  DeployManifestFile,
  GetCurrentUserResponse,
  GetDeployResponse,
  GetProjectResponse,
  PostEditProjectRequest,
  WorkspaceResponse
} from "./observableApiClient.js";
import type {ConfigEffects, DeployConfig} from "./observableApiConfig.js";
import {defaultEffects as defaultConfigEffects, getDeployConfig, setDeployConfig} from "./observableApiConfig.js";
import {slugify} from "./slugify.js";
import {Telemetry} from "./telemetry.js";
import type {TtyEffects} from "./tty.js";
import {bold, defaultEffects as defaultTtyEffects, faint, inverse, link, underline, yellow} from "./tty.js";

const DEPLOY_POLL_MAX_MS = 1000 * 60 * 5;
const DEPLOY_POLL_INTERVAL_MS = 1000 * 5;
const BUILD_AGE_WARNING_MS = 1000 * 60 * 5;

export interface DeployOptions {
  config: Config;
  message?: string;
  deployPollInterval?: number;
  force: "build" | "deploy" | null;
  maxConcurrency?: number;
}

export interface DeployEffects extends ConfigEffects, TtyEffects, AuthEffects {
  getDeployConfig: (sourceRoot: string) => Promise<DeployConfig>;
  setDeployConfig: (sourceRoot: string, config: DeployConfig) => Promise<void>;
  clack: ClackEffects;
  logger: Logger;
  input: NodeJS.ReadableStream;
  output: NodeJS.WritableStream;
  visitFiles: (root: string) => Generator<string>;
  stat: (path: string) => Promise<Stats>;
  build: ({config, addPublic}: BuildOptions, effects?: BuildEffects) => Promise<void>;
}

const defaultEffects: DeployEffects = {
  ...defaultConfigEffects,
  ...defaultTtyEffects,
  ...defaultAuthEffects,
  getDeployConfig,
  setDeployConfig,
  clack: clackWithWrap,
  logger: console,
  input: process.stdin,
  output: process.stdout,
  visitFiles,
  stat,
  build
};

type DeployTargetInfo =
  | {create: true; workspace: {id: string; login: string}; projectSlug: string; title: string; accessLevel: string}
  | {create: false; workspace: {id: string; login: string}; project: GetProjectResponse};

/** Deploy a project to ObservableHQ */
export async function deploy(
  {config, message, force, deployPollInterval = DEPLOY_POLL_INTERVAL_MS, maxConcurrency}: DeployOptions,
  effects = defaultEffects
): Promise<void> {
  const {clack} = effects;
  Telemetry.record({event: "deploy", step: "start", force});
  clack.intro(`${inverse(" observable deploy ")} ${faint(`v${process.env.npm_package_version}`)}`);

  let apiKey = await effects.getObservableApiKey(effects);
  const apiClient = new ObservableApiClient(apiKey ? {apiKey, clack} : {clack});
  const deployConfig = await effects.getDeployConfig(config.root);

  if (deployConfig.workspaceLogin && !deployConfig.workspaceLogin.match(/^@?[a-z0-9-]+$/)) {
    throw new CliError(
      `Found invalid workspace login in ${join(config.root, ".observablehq", "deploy.json")}: ${
        deployConfig.workspaceLogin
      }.`
    );
  }
  if (deployConfig.projectSlug && !deployConfig.projectSlug.match(/^[a-z0-9-]+$/)) {
    throw new CliError(
      `Found invalid project slug in ${join(config.root, ".observablehq", "deploy.json")}: ${deployConfig.projectSlug}.`
    );
  }

  let currentUser: GetCurrentUserResponse | null = null;
  let authError: null | "unauthenticated" | "forbidden" = null;
  try {
    if (apiKey) {
      currentUser = await apiClient.getCurrentUser();
      // List of valid workspaces that can be used to create projects.
      currentUser = {...currentUser, workspaces: validWorkspaces(currentUser.workspaces)};
    }
  } catch (error) {
    if (isHttpError(error)) {
      if (error.statusCode === 401) authError = "unauthenticated";
      else if (error.statusCode === 403) authError = "forbidden";
      else throw error;
    } else {
      throw error;
    }
  }

  if (!currentUser) {
    const message =
      authError === "unauthenticated" || authError === null
        ? "You must be logged in to Observable to deploy. Do you want to do that now?"
        : "Your authentication is invalid. Do you want to log in to Observable again?";
    const choice = await clack.confirm({
      message,
      active: "Yes, log in",
      inactive: "No, cancel deploy"
    });
    if (!choice) {
      clack.outro(yellow("Deploy canceled."));
    }
    if (clack.isCancel(choice) || !choice) throw new CliError("User canceled deploy", {print: false, exitCode: 0});

    ({currentUser, apiKey} = await loginInner(effects));
    apiClient.setApiKey(apiKey);
  }
  if (!currentUser) throw new CliError(commandRequiresAuthenticationMessage);

  if (deployConfig.projectId && (!deployConfig.projectSlug || !deployConfig.workspaceLogin)) {
    const spinner = clack.spinner();
    clack.log.warn("The `projectSlug` or `workspaceLogin` is missing from your deploy.json.");
    spinner.start(`Searching for project ${deployConfig.projectId}`);
    let found = false;
    for (const workspace of currentUser.workspaces) {
      const projects = await apiClient.getWorkspaceProjects(workspace.login);
      const project = projects.find((p) => p.id === deployConfig.projectId);
      if (project) {
        deployConfig.projectSlug = project.slug;
        deployConfig.workspaceLogin = workspace.login;
        effects.setDeployConfig(config.root, deployConfig);
        found = true;
        break;
      }
    }
    if (found) {
      spinner.stop(`Project @${deployConfig.workspaceLogin}/${deployConfig.projectSlug} found.`);
    } else {
      spinner.stop(`Project ${deployConfig.projectId} not found. Ignoring…`);
    }
  }

  let deployTarget: DeployTargetInfo;
  const projectUpdates: PostEditProjectRequest = {};
  if (deployConfig.workspaceLogin && deployConfig.projectSlug) {
    try {
      const project = await apiClient.getProject({
        workspaceLogin: deployConfig.workspaceLogin,
        projectSlug: deployConfig.projectSlug
      });
      deployTarget = {create: false, workspace: project.owner, project};
      if (config.title !== project.title) projectUpdates.title = config.title;
    } catch (error) {
      if (!isHttpError(error) || error.statusCode !== 404) {
        throw error;
      }
    }
  }

  deployTarget ??= await promptDeployTarget(effects, apiClient, config, currentUser);

  let targetDescription: string;
  let buildFilePaths: string[] | null = null;
  let doBuild = force === "build";

  // Check if the build is missing. If it is present, then continue; otherwise
  // if --no-build was specified, then error; otherwise if in a tty, ask the
  // user if they want to build; otherwise build automatically.
  try {
    buildFilePaths = await findBuildFiles(effects, config);
  } catch (error) {
    if (CliError.match(error, {message: /No build files found/})) {
      if (force === "deploy") {
        throw new CliError("No build files found.");
      } else if (!force) {
        if (effects.isTty) {
          const choice = await clack.confirm({
            message: "No build files found. Do you want to build the project now?",
            active: "Yes, build and then deploy",
            inactive: "No, cancel deploy"
          });
          if (clack.isCancel(choice) || !choice) {
            throw new CliError("User canceled deploy", {print: false, exitCode: 0});
          }
        }
        doBuild = true;
      }
    } else {
      throw error;
    }
  }

  // If we haven’t decided yet whether or not we’re building, check how old the
  // build is, and whether it is stale (i.e., whether the source files are newer
  // than the build). If in a tty, ask the user if they want to build; otherwise
  // deploy as is.
  if (!doBuild && !force && effects.isTty) {
    const leastRecentBuildMtimeMs = await findLeastRecentBuildMtimeMs(effects, config);
    const mostRecentSourceMtimeMs = await findMostRecentSourceMtimeMs(effects, config);
    const buildAge = Date.now() - leastRecentBuildMtimeMs;
    let initialValue = buildAge > BUILD_AGE_WARNING_MS;
    if (mostRecentSourceMtimeMs > leastRecentBuildMtimeMs) {
      clack.wrap.log.warn(`Your source files have changed since you built ${formatAge(buildAge)}.`);
      initialValue = true;
    } else {
      clack.wrap.log.info(`You built this project ${formatAge(buildAge)}.`);
    }
    const choice = await clack.confirm({
      message: "Would you like to build again before deploying?",
      initialValue,
      active: "Yes, build and then deploy",
      inactive: "No, deploy as is"
    });
    if (clack.isCancel(choice)) throw new CliError("User canceled deploy", {print: false, exitCode: 0});
    doBuild = !!choice;
  }

  if (doBuild) {
    clack.log.step("Building project");
    await effects.build(
      {config},
      new FileBuildEffects(config.output, {logger: effects.logger, output: effects.output})
    );
    buildFilePaths = await findBuildFiles(effects, config);
  }

  if (!buildFilePaths) throw new Error("No build files found.");

  if (!deployTarget.create) {
    // Check last deployed state. If it's not the same project, ask the user if
    // they want to continue anyways. In non-interactive mode just cancel.
    targetDescription = `${deployTarget.project.title} (@${deployTarget.workspace.login}/${deployTarget.project.slug})`;
<<<<<<< HEAD
    const previousProjectId = deployConfig.projectId;
    if (previousProjectId && previousProjectId !== deployTarget.project.id) {
      clack.wrap.log.warn(
=======
    if (deployConfig.projectId && deployConfig.projectId !== deployTarget.project.id) {
      clack.log.warn(
>>>>>>> 1a62107c
        `The \`projectId\` in your deploy.json does not match. Continuing will overwrite ${bold(targetDescription)}.`
      );
      if (effects.isTty) {
        const choice = await clack.confirm({
          message: "Do you want to continue deploying?",
          active: "Yes, overwrite",
          inactive: "No, cancel"
        });
        if (!choice) {
          clack.outro(yellow("Deploy canceled."));
        }
        if (clack.isCancel(choice) || !choice) {
          throw new CliError("User canceled deploy", {print: false, exitCode: 0});
        }
      } else {
        throw new CliError("Cancelling deploy due to misconfiguration.");
      }
    } else if (deployConfig.projectId) {
      clack.log.info(`Deploying to ${bold(targetDescription)}.`);
    } else {
      clack.wrap.log.warn(
        `The \`projectId\` in your deploy.json is missing. Continuing will overwrite ${bold(targetDescription)}.`
      );
      if (effects.isTty) {
        const choice = await clack.confirm({
          message: "Do you want to continue deploying?",
          active: "Yes, overwrite",
          inactive: "No, cancel"
        });
        if (!choice) {
          clack.outro(yellow("Deploy canceled."));
        }
        if (clack.isCancel(choice) || !choice) {
          throw new CliError("User canceled deploy", {print: false, exitCode: 0});
        }
      } else {
        throw new CliError("Running non-interactively, cancelling due to conflictg");
      }
    }

    if (deployTarget.project.title !== config.title) {
      projectUpdates.title = config.title;
    }
  }

  if (message === undefined) {
    const input = await clack.text({
      message: "What changed in this deploy?",
      placeholder: "Enter a deploy message (optional)"
    });
    if (clack.isCancel(input)) throw new CliError("User canceled deploy", {print: false, exitCode: 0});
    message = input;
  }

  if (deployTarget.create) {
    try {
      const project = await apiClient.postProject({
        slug: deployTarget.projectSlug,
        title: deployTarget.title,
        workspaceId: deployTarget.workspace.id,
        accessLevel: deployTarget.accessLevel
      });
      deployTarget = {create: false, workspace: deployTarget.workspace, project};
    } catch (error) {
      if (isApiError(error) && error.details.errors.some((e) => e.code === "TOO_MANY_PROJECTS")) {
        clack.wrap.log.error(
          `The Starter tier can only deploy one project. Upgrade to unlimited projects at ${link(
            `https://observablehq.com/team/@${deployTarget.workspace.login}/settings`
          )}`
        );
      } else {
        clack.wrap.log.error(`Could not create project: ${error instanceof Error ? error.message : error}`);
      }
      clack.outro(yellow("Deploy canceled"));
      throw new CliError("Error during deploy", {cause: error, print: false});
    }
  }

  await effects.setDeployConfig(config.root, {
    projectId: deployTarget.project.id,
    projectSlug: deployTarget.project.slug,
    workspaceLogin: deployTarget.workspace.login
  });

  // Create the new deploy on the server
  let deployId: string;
  try {
    deployId = await apiClient.postDeploy({projectId: deployTarget.project.id, message});
  } catch (error) {
    if (isHttpError(error)) {
      if (error.statusCode === 404) {
        throw new CliError(`Project @${deployTarget.workspace.login}/${deployTarget.project.slug} not found.`, {
          cause: error
        });
      } else if (error.statusCode === 403) {
        throw new CliError(
          `You don't have permission to deploy to @${deployTarget.workspace.login}/${deployTarget.project.slug}.`,
          {cause: error}
        );
      }
    }
    throw error;
  }

  const progressSpinner = clack.spinner();
  progressSpinner.start("");

  // upload a manifest before uploading the files
  progressSpinner.message("Hashing local files");
  const manifestFileInfo: DeployManifestFile[] = [];
  await runAllWithConcurrencyLimit(buildFilePaths, async (path) => {
    const fullPath = join(config.output, path);
    const statInfo = await stat(fullPath);
    const hash = createHash("sha512")
      .update(await readFile(fullPath))
      .digest("base64");
    manifestFileInfo.push({path, size: statInfo.size, hash});
  });
  progressSpinner.message("Sending file manifest to server");
  const instructions = await apiClient.postDeployManifest(deployId, manifestFileInfo);
  const fileErrors: {path: string; detail: string | null}[] = [];
  for (const fileInstruction of instructions.files) {
    if (fileInstruction.status === "error") {
      fileErrors.push({path: fileInstruction.path, detail: fileInstruction.detail});
    }
  }
  if (fileErrors.length) {
    clack.log.error(
      "The server rejected some files from the upload:\n\n" +
        fileErrors.map(({path, detail}) => `  - ${path} - ${detail ? `(${detail})` : "no details"}`).join("\n")
    );
  }
  if (instructions.status === "error" || fileErrors.length) {
    throw new CliError(`Server rejected deploy manifest${instructions.detail ? `: ${instructions.detail}` : ""}`);
  }
  const filesToUpload: string[] = instructions.files
    .filter((instruction) => instruction.status === "upload")
    .map((instruction) => instruction.path);

  // Upload the files
  const rateLimiter = new RateLimiter(5);
  const waitForRateLimit = filesToUpload.length <= 300 ? async () => {} : () => rateLimiter.wait();

  await runAllWithConcurrencyLimit(
    filesToUpload,
    async (path, i) => {
      await waitForRateLimit();
      progressSpinner.message(
        `${i + 1} / ${filesToUpload.length} ${faint("uploading")} ${path.slice(0, effects.outputColumns - 17)}`
      );
      await apiClient.postDeployFile(deployId, join(config.output, path), path);
    },
    {maxConcurrency}
  );
  progressSpinner.stop(
    `${filesToUpload.length} uploaded, ${buildFilePaths.length - filesToUpload.length} unchanged, ${
      buildFilePaths.length
    } total.`
  );

  // Mark the deploy as uploaded
  await apiClient.postDeployUploaded(deployId);

  // Poll for processing completion
  const spinner = clack.spinner();
  spinner.start("Server processing deploy");
  const pollExpiration = Date.now() + DEPLOY_POLL_MAX_MS;
  let deployInfo: null | GetDeployResponse = null;
  pollLoop: while (true) {
    if (Date.now() > pollExpiration) {
      spinner.stop("Deploy timed out");
      throw new CliError(`Deploy failed to process on server: status = ${deployInfo?.status}`);
    }
    deployInfo = await apiClient.getDeploy(deployId);
    switch (deployInfo.status) {
      case "created":
      case "pending":
        break;
      case "uploaded":
        spinner.stop("Deploy complete");
        break pollLoop;
      case "error":
        spinner.stop("Deploy failed");
        throw new CliError("Deploy failed to process on server");
      default:
        spinner.stop("Unknown status");
        throw new CliError(`Unknown deploy status: ${deployInfo.status}`);
    }
    await new Promise((resolve) => setTimeout(resolve, deployPollInterval));
  }
  if (!deployInfo) throw new CliError("Deploy failed to process on server");

  // Update project title if necessary
  if (typeof projectUpdates?.title === "string") {
    await apiClient.postEditProject(deployTarget.project.id, projectUpdates as PostEditProjectRequest);
  }
  clack.wrap.outro(`Deployed project now visible at ${link(deployInfo.url)}`);
  Telemetry.record({event: "deploy", step: "finish"});
}

async function findMostRecentSourceMtimeMs(effects: DeployEffects, config: Config): Promise<number> {
  let mostRecentMtimeMs = -Infinity;
  for await (const file of effects.visitFiles(config.root)) {
    const joinedPath = join(config.root, file);
    const stat = await effects.stat(joinedPath);
    if (stat.mtimeMs > mostRecentMtimeMs) {
      mostRecentMtimeMs = stat.mtimeMs;
    }
  }
  const cachePath = join(config.root, ".observablehq/cache");
  try {
    const cacheStat = await effects.stat(cachePath);
    if (cacheStat.mtimeMs > mostRecentMtimeMs) {
      mostRecentMtimeMs = cacheStat.mtimeMs;
    }
  } catch (error) {
    if (!isEnoent(error)) {
      throw error;
    }
  }
  return mostRecentMtimeMs;
}

async function findLeastRecentBuildMtimeMs(effects: DeployEffects, config: Config): Promise<number> {
  let leastRecentMtimeMs = Infinity;
  for await (const file of effects.visitFiles(config.output)) {
    const joinedPath = join(config.output, file);
    const stat = await effects.stat(joinedPath);
    if (stat.mtimeMs < leastRecentMtimeMs) {
      leastRecentMtimeMs = stat.mtimeMs;
    }
  }
  return leastRecentMtimeMs;
}

async function findBuildFiles(effects: DeployEffects, config: Config): Promise<string[]> {
  const buildFilePaths: string[] = [];
  try {
    for await (const file of effects.visitFiles(config.output)) {
      buildFilePaths.push(file);
    }
  } catch (error) {
    if (isEnoent(error)) {
      throw new CliError(`No build files found at ${config.output}`, {cause: error});
    }
    throw error;
  }
  if (!buildFilePaths.length) {
    throw new CliError(`No build files found at ${config.output}`);
  }
  return buildFilePaths;
}

// export for testing
export async function promptDeployTarget(
  effects: DeployEffects,
  api: ObservableApiClient,
  config: Config,
  currentUser: GetCurrentUserResponse
): Promise<DeployTargetInfo> {
  if (!effects.isTty) throw new CliError("Deploy not configured.");
  const {clack} = effects;

  clack.log.info("To configure deploy, we need to ask you a few questions.");

  if (currentUser.workspaces.length === 0) {
    clack.log.error(
      `You don’t have any Observable workspaces. Go to ${underline("https://observablehq.com/team/new")} to create one.`
    );
    throw new CliError("No Observable workspace found.", {print: false, exitCode: 1});
  }
  let workspace: WorkspaceResponse;
  if (currentUser.workspaces.length === 1) {
    workspace = currentUser.workspaces[0];
    clack.log.step(`Deploying to the ${bold(formatUser(workspace))} workspace.`);
  } else {
    const chosenWorkspace = await clack.select<{value: WorkspaceResponse; label: string}[], WorkspaceResponse>({
      message: "Which Observable workspace do you want to use?",
      options: currentUser.workspaces
        .map((w) => ({value: w, label: formatUser(w)}))
        .sort((a, b) => b.value.role.localeCompare(a.value.role) || a.label.localeCompare(b.label)),
      initialValue: currentUser.workspaces[0] // the oldest workspace, maybe?
    });
    if (clack.isCancel(chosenWorkspace)) {
      throw new CliError("User canceled deploy.", {print: false, exitCode: 0});
    }
    workspace = chosenWorkspace;
  }

  let projectSlug: string | null = null;
  let existingProjects: GetProjectResponse[] = [];
  try {
    existingProjects = await api.getWorkspaceProjects(workspace.login);
  } catch (error) {
    if (isHttpError(error) && error.statusCode === 404) {
      throw new CliError(`Workspace ${workspace.login} not found.`, {cause: error});
    }
    throw error;
  }

  if (existingProjects.length > 0) {
    const chosenProject = await clack.select<{value: string | null; label: string}[], string | null>({
      message: "Which project do you want to use?",
      options: [
        {value: null, label: "Create a new project"},
        ...existingProjects
          .map((p) => ({
            value: p.slug,
            label: `${p.title} (${p.slug})`
          }))
          .sort((a, b) => a.label.localeCompare(b.label))
      ]
    });
    if (clack.isCancel(chosenProject)) {
      throw new CliError("User canceled deploy.", {print: false, exitCode: 0});
    } else if (chosenProject !== null) {
      return {create: false, workspace, project: existingProjects.find((p) => p.slug === chosenProject)!};
    }
  } else {
    const confirmChoice = await clack.confirm({
      message: "No projects found. Do you want to create a new project?",
      active: "Yes, continue",
      inactive: "No, cancel"
    });
    if (!confirmChoice) {
      clack.outro(yellow("Deploy canceled."));
    }
    if (clack.isCancel(confirmChoice) || !confirmChoice) {
      throw new CliError("User canceled deploy.", {print: false, exitCode: 0});
    }
  }

  let title = config.title;
  if (title === undefined) {
    clack.log.warn("You haven’t configured a title for your project.");
    const titleChoice = await clack.text({
      message: "What title do you want to use?",
      placeholder: "Enter a project title",
      validate: (title) => (title ? undefined : "A title is required.")
    });
    if (clack.isCancel(titleChoice)) {
      throw new CliError("User canceled deploy.", {print: false, exitCode: 0});
    }
    title = titleChoice;
    clack.log.info("You should add this title to your observablehq.config.js file.");
  }

  // TODO This should refer to the URL of the project, not the slug.
  const defaultProjectSlug = config.title ? slugify(config.title) : "";
  const projectSlugChoice = await clack.text({
    message: "What slug do you want to use?",
    placeholder: defaultProjectSlug,
    defaultValue: defaultProjectSlug,
    validate: (slug) =>
      !slug || slug.match(/^[a-z0-9-]+$/)
        ? undefined
        : "Slugs must be lowercase and contain only letters, numbers, and hyphens."
  });
  if (clack.isCancel(projectSlugChoice)) {
    throw new CliError("User canceled deploy.", {print: false, exitCode: 0});
  }
  projectSlug = projectSlugChoice;

  const accessLevel: string | symbol = await clack.select({
    message: "Who is allowed to access your project?",
    options: [
      {value: "private", label: "Private", hint: "only allow workspace members"},
      {value: "public", label: "Public", hint: "allow anyone"}
    ]
  });
  if (clack.isCancel(accessLevel)) {
    throw new CliError("User canceled deploy.", {print: false, exitCode: 0});
  }

  return {create: true, workspace, projectSlug, title, accessLevel};
}

function formatAge(age: number): string {
  if (age < 1000 * 60) {
    const seconds = Math.round(age / 1000);
    return `${seconds} second${seconds === 1 ? "" : "s"} ago`;
  }
  if (age < 1000 * 60 * 60) {
    const minutes = Math.round(age / 1000 / 60);
    return `${minutes} minute${minutes === 1 ? "" : "s"} ago`;
  }
  if (age < 1000 * 60 * 60 * 12) {
    const hours = Math.round(age / 1000 / 60 / 60);
    return `${hours} hour${hours === 1 ? "" : "s"} ago`;
  }
  return `at ${new Date(Date.now() - age).toLocaleString("en")}`;
}<|MERGE_RESOLUTION|>--- conflicted
+++ resolved
@@ -250,14 +250,8 @@
     // Check last deployed state. If it's not the same project, ask the user if
     // they want to continue anyways. In non-interactive mode just cancel.
     targetDescription = `${deployTarget.project.title} (@${deployTarget.workspace.login}/${deployTarget.project.slug})`;
-<<<<<<< HEAD
-    const previousProjectId = deployConfig.projectId;
-    if (previousProjectId && previousProjectId !== deployTarget.project.id) {
+    if (deployConfig.projectId && deployConfig.projectId !== deployTarget.project.id) {
       clack.wrap.log.warn(
-=======
-    if (deployConfig.projectId && deployConfig.projectId !== deployTarget.project.id) {
-      clack.log.warn(
->>>>>>> 1a62107c
         `The \`projectId\` in your deploy.json does not match. Continuing will overwrite ${bold(targetDescription)}.`
       );
       if (effects.isTty) {
