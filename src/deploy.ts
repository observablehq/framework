--- conflicted
+++ resolved
@@ -1,21 +1,15 @@
 import readline from "node:readline/promises";
-<<<<<<< HEAD
-import {visitFiles} from "./files.js";
-import type {Logger} from "./observableApiClient.js";
-import {ObservableApiClient, getObservableUiHost} from "./observableApiClient.js";
-import type {ApiKey, DeployConfig} from "./toolConfig.js";
-import {getDeployConfig, getObservableApiKey, setDeployConfig} from "./toolConfig.js";
-
-type DeployFile = {path: string; relativePath: string};
-=======
-import {commandRequiresAuthenticationMessage} from "./auth.js";
 import type {BuildEffects} from "./build.js";
 import {build} from "./build.js";
 import type {Logger, Writer} from "./logger.js";
 import {ObservableApiClient, getObservableUiHost} from "./observableApiClient.js";
-import type {DeployConfig} from "./observableApiConfig.js";
-import {getDeployConfig, getObservableApiKey, setDeployConfig} from "./observableApiConfig.js";
->>>>>>> c10cbd35
+import {
+  type ApiKey,
+  type DeployConfig,
+  getDeployConfig,
+  getObservableApiKey,
+  setDeployConfig
+} from "./observableApiConfig.js";
 
 export interface DeployOptions {
   sourceRoot: string;
@@ -39,29 +33,14 @@
   output: process.stdout
 };
 
-<<<<<<< HEAD
-// Deploy a project to ObservableHQ.
-export async function deploy(
-  {sourceRoot = "docs", deployRoot = "dist"}: DeployOptions,
-  effects = defaultEffects
-): Promise<void> {
+/** Deploy a project to ObservableHQ */
+export async function deploy({sourceRoot}: DeployOptions, effects = defaultEffects): Promise<void> {
   const {logger} = effects;
   const apiKey = await effects.getObservableApiKey(logger);
   const apiClient = new ObservableApiClient({
     apiKey,
     logger
   });
-=======
-/** Deploy a project to ObservableHQ */
-export async function deploy({sourceRoot}: DeployOptions, effects = defaultEffects): Promise<void> {
-  const apiKey = await effects.getObservableApiKey();
-  const {logger} = effects;
-  if (!apiKey) {
-    logger.log(commandRequiresAuthenticationMessage);
-    return;
-  }
-  const apiClient = new ObservableApiClient({apiKey, logger});
->>>>>>> c10cbd35
 
   // Find the existing project or create a new one.
   const deployConfig = await effects.getDeployConfig(sourceRoot);
