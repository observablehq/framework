import {join} from "node:path";
import * as clack from "@clack/prompts";
import wrapAnsi from "wrap-ansi";
import type {BuildEffects} from "./build.js";
import {build} from "./build.js";
import type {ClackEffects} from "./clack.js";
import {commandInstruction} from "./commandInstruction.js";
import type {Config} from "./config.js";
import {CliError, isApiError, isHttpError} from "./error.js";
import type {Logger, Writer} from "./logger.js";
import {formatUser} from "./observableApiAuth.js";
import type {GetDeployResponse, GetProjectResponse, WorkspaceResponse} from "./observableApiClient.js";
import {ObservableApiClient, type PostEditProjectRequest} from "./observableApiClient.js";
import type {ConfigEffects} from "./observableApiConfig.js";
import {
  type ApiKey,
  type DeployConfig,
  defaultEffects as defaultConfigEffects,
  getDeployConfig,
  getObservableApiKey,
  setDeployConfig
} from "./observableApiConfig.js";
import {slugify} from "./slugify.js";
import {Telemetry} from "./telemetry.js";
import type {TtyEffects} from "./tty.js";
<<<<<<< HEAD
import {blue, bold, defaultEffects as defaultTtyEffects, inverse, link, underline, yellow} from "./tty.js";
=======
import {bold, defaultEffects as defaultTtyEffects, inverse, link, underline, yellow} from "./tty.js";

const DEPLOY_POLL_MAX_MS = 1000 * 60 * 5;
const DEPLOY_POLL_INTERVAL_MS = 1000 * 5;
>>>>>>> 61a071d1

export interface DeployOptions {
  config: Config;
  message: string | undefined;
  deployPollInterval?: number;
}

export interface DeployEffects extends ConfigEffects, TtyEffects {
  getObservableApiKey: (effects?: DeployEffects) => Promise<ApiKey>;
  getDeployConfig: (sourceRoot: string) => Promise<DeployConfig>;
  setDeployConfig: (sourceRoot: string, config: DeployConfig) => Promise<void>;
  clack: ClackEffects;
  logger: Logger;
  input: NodeJS.ReadableStream;
  output: NodeJS.WritableStream;
}

const defaultEffects: DeployEffects = {
  ...defaultConfigEffects,
  ...defaultTtyEffects,
  getObservableApiKey,
  getDeployConfig,
  setDeployConfig,
  clack,
  logger: console,
  input: process.stdin,
  output: process.stdout
};

type DeployTargetInfo =
  | {create: true; workspace: {id: string; login: string}; projectSlug: string; title: string}
  | {create: false; workspace: {id: string; login: string}; project: GetProjectResponse};

/** Deploy a project to ObservableHQ */
export async function deploy(
  {config, message, deployPollInterval = DEPLOY_POLL_INTERVAL_MS}: DeployOptions,
  effects = defaultEffects
): Promise<void> {
  Telemetry.record({event: "deploy", step: "start"});
  effects.clack.intro(inverse(" observable deploy "));

  const apiKey = await effects.getObservableApiKey(effects);
  const apiClient = new ObservableApiClient({apiKey});
  const deployConfig = await effects.getDeployConfig(config.root);

  if (deployConfig.workspaceLogin && !deployConfig.workspaceLogin.match(/^@?[a-z0-9-]+$/)) {
    throw new CliError(
      `Found invalid workspace login in ${join(config.root, ".observablehq", "deploy.json")}: ${
        deployConfig.workspaceLogin
      }.`
    );
  }
  if (deployConfig.projectSlug && !deployConfig.projectSlug.match(/^[a-z0-9-]+$/)) {
    throw new CliError(
      `Found invalid project slug in ${join(config.root, ".observablehq", "deploy.json")}: ${deployConfig.projectSlug}.`
    );
  }

  const legacyConfig = config as unknown as {deploy: null | {project: string; workspace: string}};
  if (legacyConfig.deploy && deployConfig.projectId) {
    if (!deployConfig.projectSlug || !deployConfig.workspaceLogin) {
      effects.clack.log.info(
        "Migrating deploy config. You should delete the `deploy` field from your observablehq.config.ts file."
      );
      deployConfig.projectSlug = legacyConfig.deploy.project;
      deployConfig.workspaceLogin = legacyConfig.deploy.workspace.replace(/^@/, "");
      effects.setDeployConfig(config.root, deployConfig);
    } else {
      effects.clack.log.info(
        "You still have legacy config information in the `deploy` field of your observablehq.config.ts file. You should delete that section."
      );
    }
  }

  if (deployConfig.projectId && (!deployConfig.projectSlug || !deployConfig.workspaceLogin)) {
    const spinner = effects.clack.spinner();
    effects.clack.log.warn("The `projectSlug` or `workspaceLogin` is missing from your deploy.json.");
    spinner.start(`Searching for project ${deployConfig.projectId}`);
    const {workspaces} = await apiClient.getCurrentUser();
    let found = false;
    for (const workspace of workspaces) {
      const projects = await apiClient.getWorkspaceProjects(workspace.login);
      const project = projects.find((p) => p.id === deployConfig.projectId);
      if (project) {
        deployConfig.projectSlug = project.slug;
        deployConfig.workspaceLogin = workspace.login;
        effects.setDeployConfig(config.root, deployConfig);
        found = true;
        break;
      }
    }
    if (found) {
      spinner.stop(`Project @${deployConfig.workspaceLogin}/${deployConfig.projectSlug} found.`);
    } else {
      spinner.stop(`Project ${deployConfig.projectId} not found. Ignoring…`);
    }
  }

  let deployTarget: DeployTargetInfo;
  const projectUpdates: PostEditProjectRequest = {};
  if (deployConfig.workspaceLogin && deployConfig.projectSlug) {
    try {
      const project = await apiClient.getProject({
        workspaceLogin: deployConfig.workspaceLogin,
        projectSlug: deployConfig.projectSlug
      });
      deployTarget = {create: false, workspace: project.owner, project};
      if (config.title !== project.title) projectUpdates.title = config.title;
    } catch (error) {
      if (!isHttpError(error) || error.statusCode !== 404) {
        throw error;
      }
    }
  }

  deployTarget ??= await promptDeployTarget(effects, apiClient, config);

  const previousProjectId = deployConfig?.projectId;
  let targetDescription: string;

  if (deployTarget.create) {
    try {
      const project = await apiClient.postProject({
        slug: deployTarget.projectSlug,
        title: deployTarget.title,
        workspaceId: deployTarget.workspace.id
      });
      deployTarget = {create: false, workspace: deployTarget.workspace, project};
    } catch (error) {
      if (isApiError(error) && error.details.errors.some((e) => e.code === "TOO_MANY_PROJECTS")) {
        effects.clack.log.error(
          wrapAnsi(
            `The Starter tier can only deploy one project. Upgrade to unlimited projects at ${link(
              `https://observablehq.com/team/@${deployTarget.workspace.login}/settings`
            )}`,
            effects.outputColumns - 4
          )
        );
      } else {
        effects.clack.log.error(
          wrapAnsi(`Could not create project: ${error instanceof Error ? error.message : error}`, effects.outputColumns)
        );
      }
      effects.clack.outro(yellow("Deploy cancelled"));
      throw new CliError("Error during deploy", {cause: error, print: false});
    }
  } else {
    // Check last deployed state. If it's not the same project, ask the user if
    // they want to continue anyways. In non-interactive mode just cancel.
    targetDescription = `${deployTarget.project.title} (@${deployTarget.workspace.login}/${deployTarget.project.slug})`;
    const previousProjectId = deployConfig.projectId;
    if (previousProjectId && previousProjectId !== deployTarget.project.id) {
      effects.clack.log.warn(
        `The \`projectId\` in your deploy.json does not match. Continuing will overwrite ${bold(targetDescription)}.`
      );
      if (effects.isTty) {
        const choice = await effects.clack.confirm({
          message: "Do you want to continue deploying?",
          active: "Yes, overwrite",
          inactive: "No, cancel"
        });
        if (!choice) {
          effects.clack.outro(yellow("Deploy cancelled."));
        }
        if (effects.clack.isCancel(choice) || !choice) {
          throw new CliError("User cancelled deploy", {print: false, exitCode: 0});
        }
      } else {
        throw new CliError("Cancelling deploy due to misconfiguration.");
      }
    } else if (previousProjectId) {
      effects.clack.log.info(`Deploying to ${bold(targetDescription)}.`);
    } else {
      effects.clack.log.warn(
        `The \`projectId\` in your deploy.json is missing. Continuing will overwrite ${bold(targetDescription)}.`
      );
      if (effects.isTty) {
        const choice = await effects.clack.confirm({
          message: "Do you want to continue deploying?",
          active: "Yes, overwrite",
          inactive: "No, cancel"
        });
        if (!choice) {
          effects.clack.outro(yellow("Deploy cancelled."));
        }
        if (effects.clack.isCancel(choice) || !choice) {
          throw new CliError("User cancelled deploy", {print: false, exitCode: 0});
        }
      } else {
        throw new CliError("Running non-interactively, cancelling due to conflictg");
      }
    }
  }

  await effects.setDeployConfig(config.root, {
    projectId: deployTarget.project.id,
    projectSlug: deployTarget.project.slug,
    workspaceLogin: deployTarget.workspace.login
  });

  // Create the new deploy on the server
  if (message === undefined) {
    const input = await effects.clack.text({
      message: "What changed in this deploy?",
      placeholder: "Enter a deploy message (optional)"
    });
    if (effects.clack.isCancel(input)) throw new CliError("User cancelled deploy", {print: false, exitCode: 0});
    message = input;
  }
  const deployId = await apiClient.postDeploy({projectId: deployTarget.project.id, message});

  // Build the project
  await build({config, clientEntry: "./src/client/deploy.js"}, new DeployBuildEffects(apiClient, deployId, effects));

  // Mark the deploy as uploaded
  await apiClient.postDeployUploaded(deployId);

  // Poll for processing completion
  const spinner = effects.clack.spinner();
  spinner.start("Server processing deploy");
  const pollExpiration = Date.now() + DEPLOY_POLL_MAX_MS;
  let deployInfo: null | GetDeployResponse = null;
  let done = false;
  while (!done) {
    if (Date.now() > pollExpiration) {
      spinner.stop("Deploy timed out");
      throw new CliError(`Deploy failed to process on server: status = ${deployInfo?.status}`);
    }
    deployInfo = await apiClient.getDeploy(deployId);
    switch (deployInfo.status) {
      case "pending":
        break;
      case "uploaded":
        spinner.stop("Deploy complete");
        done = true;
        break;
      case "error":
        spinner.stop("Deploy failed");
        throw new CliError("Deploy failed to process on server");
      default:
        throw new CliError(`Unknown deploy status: ${deployInfo.status}`);
    }
    await new Promise((resolve) => setTimeout(resolve, deployPollInterval));
  }
  spinner.stop();
  if (!deployInfo) throw new CliError("Deploy failed to process on server");

  // Update project title if necessary
  if (previousProjectId && previousProjectId === deployTarget.project.id && typeof projectUpdates?.title === "string") {
    await apiClient.postEditProject(deployTarget.project.id, projectUpdates as PostEditProjectRequest);
  }
  effects.clack.outro(`Deployed project now visible at ${link(deployInfo.url)}`);
  Telemetry.record({event: "deploy", step: "finish"});
}

class DeployBuildEffects implements BuildEffects {
  readonly logger: Logger;
  readonly output: Writer;
  constructor(
    private readonly apiClient: ObservableApiClient,
    private readonly deployId: string,
    effects: DeployEffects
  ) {
    this.logger = effects.logger;
    this.output = effects.output;
  }
  async copyFile(sourcePath: string, outputPath: string) {
    this.logger.log(outputPath);
    await this.apiClient.postDeployFile(this.deployId, sourcePath, outputPath);
  }
  async writeFile(outputPath: string, content: Buffer | string) {
    this.logger.log(outputPath);
    await this.apiClient.postDeployFileContents(this.deployId, content, outputPath);
  }
}

// export for testing
export async function promptDeployTarget(
  effects: DeployEffects,
  api: ObservableApiClient,
  config: Config
): Promise<DeployTargetInfo> {
  if (!effects.isTty) throw new CliError("Deploy not configured.");

  effects.clack.log.info("To configure deploy, we need to ask you a few questions.");

  let workspaces;
  try {
    ({workspaces} = await api.getCurrentUser());
  } catch (error) {
    if (isHttpError(error) && error.statusCode === 401) {
      throw new CliError(
        `You must be logged in to deploy to Observable. Run ${commandInstruction("login")} to log in.`
      );
    }
    throw error;
  }
  if (workspaces.length === 0) {
    effects.clack.log.error(
      `You don’t have any Observable workspaces. Go to ${underline("https://observablehq.com/team/new")} to create one.`
    );
    throw new CliError("No Observable workspace found.", {print: false, exitCode: 1});
  }
  let workspace: WorkspaceResponse;
  if (workspaces.length === 1) {
    workspace = workspaces[0];
    effects.clack.log.step(`Deploying to the ${bold(formatUser(workspace))} workspace.`);
  } else {
    const chosenWorkspace = await effects.clack.select<{value: WorkspaceResponse; label: string}[], WorkspaceResponse>({
      message: "Which Observable workspace do you want to use?",
      options: workspaces.map((w) => ({value: w, label: formatUser(w)})).sort((a, b) => a.label.localeCompare(b.label)),
      initialValue: workspaces[0] // the oldest workspace, maybe?
    });
    if (effects.clack.isCancel(chosenWorkspace)) {
      throw new CliError("User cancelled deploy.", {print: false, exitCode: 0});
    }
    workspace = chosenWorkspace;
  }

  let projectSlug: string | null = null;
  let existingProjects: GetProjectResponse[] = [];
  try {
    existingProjects = await api.getWorkspaceProjects(workspace.login);
  } catch (error) {
    if (isHttpError(error) && error.statusCode === 404) {
      throw new CliError(`Workspace ${workspace.login} not found.`, {cause: error});
    }
    throw error;
  }

  if (existingProjects.length > 0) {
    const chosenProject = await effects.clack.select<{value: string | null; label: string}[], string | null>({
      message: "Which project do you want to use?",
      options: [
        {value: null, label: "Create a new project"},
        ...existingProjects
          .map((p) => ({
            value: p.slug,
            label: `${p.title} (${p.slug})`
          }))
          .sort((a, b) => a.label.localeCompare(b.label))
      ]
    });
    if (effects.clack.isCancel(chosenProject)) {
      throw new CliError("User cancelled deploy.", {print: false, exitCode: 0});
    } else if (chosenProject !== null) {
      return {create: false, workspace, project: existingProjects.find((p) => p.slug === chosenProject)!};
    }
  } else {
    const confirmChoice = await effects.clack.confirm({
      message: "No projects found. Do you want to create a new project?",
      active: "Yes, continue",
      inactive: "No, cancel"
    });
    if (!confirmChoice) {
      effects.clack.outro(yellow("Deploy cancelled."));
    }
    if (effects.clack.isCancel(confirmChoice) || !confirmChoice) {
      throw new CliError("User cancelled deploy.", {print: false, exitCode: 0});
    }
  }

  let title = config.title;
  if (title === undefined) {
    effects.clack.log.warn("You haven’t configured a title for your project.");
    const titleChoice = await effects.clack.text({
      message: "What title do you want to use?",
      placeholder: "Enter a project title",
      validate: (title) => (title ? undefined : "A title is required.")
    });
    if (effects.clack.isCancel(titleChoice)) {
      throw new CliError("User cancelled deploy.", {print: false, exitCode: 0});
    }
    title = titleChoice;
    effects.clack.log.info("You should add this title to your observablehq.config.ts file.");
  }

  // TODO This should refer to the URL of the project, not the slug.
  const defaultProjectSlug = config.title ? slugify(config.title) : "";
  const projectSlugChoice = await effects.clack.text({
    message: "What slug do you want to use?",
    placeholder: defaultProjectSlug,
    defaultValue: defaultProjectSlug,
    validate: (slug) =>
      !slug || slug.match(/^[a-z0-9-]+$/)
        ? undefined
        : "Slugs must be lowercase and contain only letters, numbers, and hyphens."
  });
  if (effects.clack.isCancel(projectSlugChoice)) {
    throw new CliError("User cancelled deploy.", {print: false, exitCode: 0});
  }
  projectSlug = projectSlugChoice;

  return {create: true, workspace, projectSlug, title};
}<|MERGE_RESOLUTION|>--- conflicted
+++ resolved
@@ -23,14 +23,10 @@
 import {slugify} from "./slugify.js";
 import {Telemetry} from "./telemetry.js";
 import type {TtyEffects} from "./tty.js";
-<<<<<<< HEAD
-import {blue, bold, defaultEffects as defaultTtyEffects, inverse, link, underline, yellow} from "./tty.js";
-=======
 import {bold, defaultEffects as defaultTtyEffects, inverse, link, underline, yellow} from "./tty.js";
 
 const DEPLOY_POLL_MAX_MS = 1000 * 60 * 5;
 const DEPLOY_POLL_INTERVAL_MS = 1000 * 5;
->>>>>>> 61a071d1
 
 export interface DeployOptions {
   config: Config;
