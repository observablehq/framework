import {existsSync} from "node:fs";
import {access, constants, copyFile, readFile, writeFile} from "node:fs/promises";
import {basename, dirname, join} from "node:path";
import {fileURLToPath} from "node:url";
import type {Config, Style} from "./config.js";
import {mergeStyle} from "./config.js";
import {Loader} from "./dataloader.js";
import {CliError, isEnoent} from "./error.js";
import {getClientPath, prepareOutput, visitMarkdownFiles} from "./files.js";
import {createImportResolver, rewriteModule} from "./javascript/imports.js";
import type {Logger, Writer} from "./logger.js";
import {renderServerless} from "./render.js";
import {bundleStyles, rollupClient} from "./rollup.js";
import {Telemetry} from "./telemetry.js";
import {faint} from "./tty.js";
import {resolvePath} from "./url.js";

const EXTRA_FILES = new Map([
  [
    join(fileURLToPath(import.meta.resolve("@observablehq/runtime")), "../../dist/runtime.js"),
    "_observablehq/runtime.js"
  ]
]);

// TODO Remove library helpers (e.g., duckdb) when they are published to npm.
function clientBundles(clientPath: string): [entry: string, name: string][] {
  return [
    [clientPath, "client.js"],
    ["./src/client/search.js", "search.js"],
    ["./src/client/stdlib.js", "stdlib.js"],
    ["./src/client/stdlib/dot.js", "stdlib/dot.js"],
    ["./src/client/stdlib/duckdb.js", "stdlib/duckdb.js"],
    ["./src/client/stdlib/inputs.css", "stdlib/inputs.css"],
    ["./src/client/stdlib/inputs.js", "stdlib/inputs.js"],
    ["./src/client/stdlib/mermaid.js", "stdlib/mermaid.js"],
    ["./src/client/stdlib/sqlite.js", "stdlib/sqlite.js"],
    ["./src/client/stdlib/tex.js", "stdlib/tex.js"],
    ["./src/client/stdlib/vega-lite.js", "stdlib/vega-lite.js"],
    ["./src/client/stdlib/xlsx.js", "stdlib/xlsx.js"],
    ["./src/client/stdlib/zip.js", "stdlib/zip.js"]
  ];
}

export interface BuildOptions {
  config: Config;
  clientEntry?: string;
  addPublic?: boolean;
}

export interface BuildEffects {
  logger: Logger;
  output: Writer;

  /**
   * @param outputPath The path of this file relative to the outputRoot. For
   * example, in a local build this should be relative to the dist directory.
   */
  copyFile(sourcePath: string, outputPath: string): Promise<void>;

  /**
   * @param outputPath The path of this file relative to the outputRoot. For
   * example, in a local build this should be relative to the dist directory.
   */
  writeFile(outputPath: string, contents: Buffer | string): Promise<void>;
}

export async function build(
  {config, addPublic = true, clientEntry = "./src/client/index.js"}: BuildOptions,
  effects: BuildEffects = new FileBuildEffects(config.output)
): Promise<void> {
  const {root} = config;
  Telemetry.record({event: "build", step: "start"});

  // Make sure all files are readable before starting to write output files.
  let pageCount = 0;
  for await (const sourceFile of visitMarkdownFiles(root)) {
    await access(join(root, sourceFile), constants.R_OK);
    pageCount++;
  }
  if (!pageCount) throw new CliError(`Nothing to build: no page files found in your ${root} directory.`);
  effects.logger.log(`${faint("found")} ${pageCount} ${faint(`page${pageCount === 1 ? "" : "s"} in`)} ${root}`);

  // Render .md files, building a list of file attachments as we go.
  const files: string[] = [];
  const imports: string[] = [];
  const styles: Style[] = [];
  for await (const sourceFile of visitMarkdownFiles(root)) {
    const sourcePath = join(root, sourceFile);
    const outputPath = join(dirname(sourceFile), basename(sourceFile, ".md") + ".html");
    effects.output.write(`${faint("render")} ${sourcePath} ${faint("→")} `);
    const path = join("/", dirname(sourceFile), basename(sourceFile, ".md"));
    const render = await renderServerless(sourcePath, {path, ...config});
    const resolveFile = ({name}) => resolvePath(sourceFile, name);
    files.push(...render.files.map(resolveFile));
    imports.push(...render.imports.filter((i) => i.type === "local").map(resolveFile));
    await effects.writeFile(outputPath, render.html);
    const style = mergeStyle(path, render.data?.style, render.data?.theme, config.style);
    if (style && !styles.some((s) => styleEquals(s, style))) styles.push(style);
  }

<<<<<<< HEAD
  // Add the search index
  if (config.search) files.push("minisearch.json");
=======
  // Add imported local scripts.
  for (const script of config.scripts) {
    if (!/^\w+:/.test(script.src)) {
      imports.push(script.src);
    }
  }
>>>>>>> 31b01c9b

  // Generate the client bundles.
  if (addPublic) {
    for (const [entry, name] of clientBundles(clientEntry)) {
      const clientPath = getClientPath(entry);
      const outputPath = join("_observablehq", name);
      effects.output.write(`${faint("bundle")} ${clientPath} ${faint("→")} `);
      const code = await (entry.endsWith(".css")
        ? bundleStyles({path: clientPath})
        : rollupClient(clientPath, {minify: true}));
      await effects.writeFile(outputPath, code);
    }
    for (const style of styles) {
      if ("path" in style) {
        const outputPath = join("_import", style.path);
        const sourcePath = join(root, style.path);
        effects.output.write(`${faint("bundle")} ${sourcePath} ${faint("→")} `);
        const code = await bundleStyles({path: sourcePath});
        await effects.writeFile(outputPath, code);
      } else {
        const outputPath = join("_observablehq", `theme-${style.theme}.css`);
        effects.output.write(`${faint("bundle")} theme-${style.theme}.css ${faint("→")} `);
        const code = await bundleStyles({theme: style.theme});
        await effects.writeFile(outputPath, code);
      }
    }
  }

  // Copy over the referenced files.
  for (const file of files) {
    let sourcePath = join(root, file);
    const outputPath = join("_file", file);
    if (!existsSync(sourcePath)) {
      const loader = Loader.find(root, join("/", file), {useStale: true});
      if (!loader) {
        effects.logger.error("missing referenced file", sourcePath);
        continue;
      }
      try {
        sourcePath = join(root, await loader.load(effects));
      } catch (error) {
        if (!isEnoent(error)) throw error;
        continue;
      }
    }
    effects.output.write(`${faint("copy")} ${sourcePath} ${faint("→")} `);
    await effects.copyFile(sourcePath, outputPath);
  }

  // Copy over the imported modules.
  const importResolver = createImportResolver(root);
  for (const file of imports) {
    const sourcePath = join(root, file);
    const outputPath = join("_import", file);
    if (!existsSync(sourcePath)) {
      effects.logger.error("missing referenced file", sourcePath);
      continue;
    }
    effects.output.write(`${faint("copy")} ${sourcePath} ${faint("→")} `);
    const contents = await rewriteModule(await readFile(sourcePath, "utf-8"), file, importResolver);
    await effects.writeFile(outputPath, contents);
  }

  // Copy over required distribution files.
  if (addPublic) {
    for (const [sourcePath, outputPath] of EXTRA_FILES) {
      effects.output.write(`${faint("copy")} ${sourcePath} ${faint("→")} `);
      await effects.copyFile(sourcePath, outputPath);
    }
  }
  Telemetry.record({event: "build", step: "finish", pageCount});
}

export class FileBuildEffects implements BuildEffects {
  private readonly outputRoot: string;
  readonly logger: Logger;
  readonly output: Writer;
  constructor(
    outputRoot: string,
    {logger = console, output = process.stdout}: {logger?: Logger; output?: Writer} = {}
  ) {
    if (!outputRoot) throw new Error("missing outputRoot");
    this.logger = logger;
    this.output = output;
    this.outputRoot = outputRoot;
  }
  async copyFile(sourcePath: string, outputPath: string): Promise<void> {
    const destination = join(this.outputRoot, outputPath);
    this.logger.log(destination);
    await prepareOutput(destination);
    await copyFile(sourcePath, destination);
  }
  async writeFile(outputPath: string, contents: string | Buffer): Promise<void> {
    const destination = join(this.outputRoot, outputPath);
    this.logger.log(destination);
    await prepareOutput(destination);
    await writeFile(destination, contents);
  }
}

function styleEquals(a: Style, b: Style): boolean {
  return "path" in a && "path" in b
    ? a.path === b.path
    : "theme" in a && "theme" in b
    ? a.theme.join() === b.theme.join()
    : false;
}<|MERGE_RESOLUTION|>--- conflicted
+++ resolved
@@ -98,17 +98,15 @@
     if (style && !styles.some((s) => styleEquals(s, style))) styles.push(style);
   }
 
-<<<<<<< HEAD
   // Add the search index
   if (config.search) files.push("minisearch.json");
-=======
+
   // Add imported local scripts.
   for (const script of config.scripts) {
     if (!/^\w+:/.test(script.src)) {
       imports.push(script.src);
     }
   }
->>>>>>> 31b01c9b
 
   // Generate the client bundles.
   if (addPublic) {
