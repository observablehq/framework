--- conflicted
+++ resolved
@@ -74,27 +74,9 @@
     const path = join("/", dirname(sourceFile), basename(sourceFile, ".md"));
     const render = await renderServerless(sourcePath, {path, ...config});
     const resolveFile = ({name}) => resolvePath(sourceFile, name);
-<<<<<<< HEAD
     for (const f of render.files) files.add(resolveFile(f));
     for (const i of render.imports) if (i.type === "local") localImports.add(resolveFile(i));
     for (const i of render.imports) if (i.type === "global") globalImports.add(i.name);
-=======
-    render.files.map(resolveFile).forEach(files.add, files);
-    render.imports.filter((i) => i.type === "local").forEach((i) => localImports.add(resolveFile(i)));
-    render.imports.filter((i) => i.type === "global").forEach((i) => globalImports.add(i.name));
-    if (render.inputs.includes("FileAttachment")) {
-      // TODO If you have a FileAttachment, you might also need to preload
-      // - npm:d3-dsv if you call FileAttachment.csv or FileAttachment.tsv
-      // - npm:apache-arrow if you call FileAttachment.arrow or FileAttachment.parquet
-      // - npm:parquet-wasm if you call FileAttachment.parquet
-      // - npm:@observablehq/sqlite if you call FileAttachment.sqlite
-      // - npm:@observablehq/zip if you call FileAttachment.zip
-      // - npm:@observablehq/xlsx if you call FileAttachment.xlsx
-      globalImports.add("npm:@observablehq/sqlite");
-      globalImports.add("npm:@observablehq/zip");
-      globalImports.add("npm:@observablehq/xlsx");
-    }
->>>>>>> 053273ec
     await effects.writeFile(outputPath, render.html);
     const style = mergeStyle(path, render.data?.style, render.data?.theme, config.style);
     if (style && !styles.some((s) => styleEquals(s, style))) styles.push(style);
@@ -180,7 +162,7 @@
   // TODO Add implicit specifiers.
   for (const specifier of globalImports) {
     if (specifier.startsWith("npm:")) {
-      console.warn(specifier);
+      console.warn(`TODO ${specifier}`);
     }
   }
 
