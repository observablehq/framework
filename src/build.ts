--- conflicted
+++ resolved
@@ -1,33 +1,20 @@
-<<<<<<< HEAD
-import type {Config, Style} from "./config.js";
-import {mergeStyle} from "./config.js";
-=======
 import {createHash} from "node:crypto";
-import {existsSync} from "node:fs";
-import {access, constants, copyFile, readFile, writeFile} from "node:fs/promises";
-import {basename, dirname, extname, join} from "node:path";
 import type {Config} from "./config.js";
->>>>>>> de4fe09b
 import {Loader} from "./dataloader.js";
 import {CliError, isEnoent} from "./error.js";
 import {getClientPath, prepareOutput, visitMarkdownFiles} from "./files.js";
 import {getModuleHash} from "./javascript/module.js";
 import {transpileModule} from "./javascript/transpile.js";
 import type {Logger, Writer} from "./logger.js";
-<<<<<<< HEAD
+import {type MarkdownPage, parseMarkdown} from "./markdown.js";
 import {access, constants, copyFile, existsSync, readFile, writeFile} from "./normalizedFs.js";
-import {basename, dirname, fileURLToPath, join} from "./normalizedPath.js";
-import {renderServerless} from "./render.js";
-=======
-import type {MarkdownPage} from "./markdown.js";
-import {parseMarkdown} from "./markdown.js";
+import {basename, dirname, extname, join} from "./normalizedPath.js";
 import {populateNpmCache, resolveNpmImport, resolveNpmSpecifier} from "./npm.js";
 import {isPathImport, relativePath, resolvePath} from "./path.js";
 import {renderPage} from "./render.js";
 import type {Resolvers} from "./resolvers.js";
-import {getModuleResolver, getResolvers} from "./resolvers.js";
-import {resolveFilePath, resolveImportPath, resolveStylesheetPath} from "./resolvers.js";
->>>>>>> de4fe09b
+import {getModuleResolver, getResolvers, resolveImportPath} from "./resolvers.js";
+import {resolveFilePath, resolveStylesheetPath} from "./resolvers.js";
 import {bundleStyles, rollupClient} from "./rollup.js";
 import {searchIndex} from "./search.js";
 import {Telemetry} from "./telemetry.js";
@@ -158,14 +145,8 @@
   // Copy over the referenced files, accumulating hashed aliases.
   for (const file of files) {
     let sourcePath = join(root, file);
-<<<<<<< HEAD
-    const outputPath = join("_file", file);
-    if (!effects.existsSync(sourcePath)) {
-      const loader = Loader.find(root, file, {useStale: true});
-=======
     if (!existsSync(sourcePath)) {
       const loader = Loader.find(root, join("/", file), {useStale: true});
->>>>>>> de4fe09b
       if (!loader) {
         effects.logger.error("missing referenced file", sourcePath);
         continue;
@@ -186,14 +167,6 @@
     await effects.writeFile(alias, contents);
   }
 
-<<<<<<< HEAD
-  // Copy over the imported modules.
-  const importResolver = createImportResolver(root);
-  for (const file of imports) {
-    const sourcePath = join(root, file);
-    const outputPath = join("_import", file);
-    if (!effects.existsSync(sourcePath)) {
-=======
   // Download npm imports. TODO It might be nice to use content hashes for
   // these, too, but it would involve rewriting the files since populateNpmCache
   // doesn’t let you pass in a resolver.
@@ -216,17 +189,12 @@
   for (const path of localImports) {
     const sourcePath = join(root, path);
     if (!existsSync(sourcePath)) {
->>>>>>> de4fe09b
       effects.logger.error("missing referenced file", sourcePath);
       continue;
     }
     effects.output.write(`${faint("copy")} ${sourcePath} ${faint("→")} `);
-<<<<<<< HEAD
-    const contents = await rewriteModule(await effects.readFile(sourcePath, "utf-8"), file, importResolver);
-    await effects.writeFile(outputPath, contents);
-=======
     const resolveImport = getModuleResolver(root, path);
-    const input = await readFile(sourcePath, "utf-8");
+    const input = await effects.readFile(sourcePath, "utf-8");
     const contents = await transpileModule(input, {
       root,
       path,
@@ -239,7 +207,6 @@
     const alias = resolveImportAlias(path);
     aliases.set(resolveImportPath(root, path), alias);
     await effects.writeFile(alias, contents);
->>>>>>> de4fe09b
   }
 
   // Render pages, resolving against content-hashed file names!
