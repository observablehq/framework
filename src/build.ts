--- conflicted
+++ resolved
@@ -4,13 +4,8 @@
 import {basename, dirname, extname, join} from "node:path/posix";
 import type {Config} from "./config.js";
 import {CliError, isEnoent} from "./error.js";
-<<<<<<< HEAD
 import {getClientPath, maybeStat, prepareOutput, visitMarkdownFiles} from "./files.js";
-import {getModuleHash} from "./javascript/module.js";
-=======
-import {getClientPath, prepareOutput, visitMarkdownFiles} from "./files.js";
 import {getModuleHash, readJavaScript} from "./javascript/module.js";
->>>>>>> 423d1a54
 import {transpileModule} from "./javascript/transpile.js";
 import type {Logger, Writer} from "./logger.js";
 import type {MarkdownPage} from "./markdown.js";
@@ -375,7 +370,15 @@
     await prepareOutput(destination);
     await writeFile(destination, contents);
   }
-<<<<<<< HEAD
+  async writeBuildManifest(buildManifest: BuildManifest): Promise<void> {
+    const destination = join(this.cacheDir, "_build.json");
+    await prepareOutput(destination);
+    await writeFile(destination, JSON.stringify(buildManifest));
+  }
+}
+
+export interface BuildManifest {
+  pages: {path: string; title: string | null}[];
 }
 
 // Asserts that the destination file is not already present. This can happen if
@@ -386,15 +389,4 @@
     const real = (await realpath(path)).slice((await realpath(".")).length + 1);
     throw new Error(`${faint("File name conflict over")} ${real}.`);
   }
-=======
-  async writeBuildManifest(buildManifest: BuildManifest): Promise<void> {
-    const destination = join(this.cacheDir, "_build.json");
-    await prepareOutput(destination);
-    await writeFile(destination, JSON.stringify(buildManifest));
-  }
-}
-
-export interface BuildManifest {
-  pages: {path: string; title: string | null}[];
->>>>>>> 423d1a54
 }