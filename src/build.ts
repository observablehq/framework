--- conflicted
+++ resolved
@@ -175,20 +175,13 @@
   // these, too, but it would involve rewriting the files since populateNpmCache
   // doesn’t let you pass in a resolver.
   for (const path of globalImports) {
-<<<<<<< HEAD
     if (path.startsWith("/_npm/")) {
-      effects.output.write(`${faint("copy")} npm:${resolveNpmSpecifier(path)} ${faint("→")} `);
+      effects.output.write(`${faint("copy")} npm:${extractNpmSpecifier(path)} ${faint("→")} `);
       const sourcePath = await populateNpmCache(root, path); // TODO effects
       await effects.copyFile(sourcePath, path);
     } else if (path.startsWith("/_jsr/")) {
       // TODO jsr:
     }
-=======
-    if (!path.startsWith("/_npm/")) continue; // skip _observablehq
-    effects.output.write(`${faint("copy")} npm:${extractNpmSpecifier(path)} ${faint("→")} `);
-    const sourcePath = await populateNpmCache(root, path); // TODO effects
-    await effects.copyFile(sourcePath, path);
->>>>>>> 7c69b22f
   }
 
   // Copy over imported local modules, overriding import resolution so that
