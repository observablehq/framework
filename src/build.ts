--- conflicted
+++ resolved
@@ -26,24 +26,14 @@
     const sourcePath = join(sourceRoot, sourceFile);
     const outputPath = join(outputRoot, join(dirname(sourceFile), basename(sourceFile, ".md") + ".html"));
     console.log("render", sourcePath, "→", outputPath);
-<<<<<<< HEAD
     const sourcePathExcludeRoot = `/${join(dirname(sourceFile), basename(sourceFile, ".md"))}`;
     const render = renderServerless(await readFile(sourcePath, "utf-8"), {
       root: sourceRoot,
       sourcePath: sourcePathExcludeRoot,
-      pages
-    });
-    files.push(...render.files.map((f) => f.name));
-=======
-    const path = `/${join(dirname(sourceFile), basename(sourceFile, ".md"))}`;
-    const render = renderServerless(await readFile(sourcePath, "utf-8"), {
-      root: sourceRoot,
-      path,
       pages,
       resolver
     });
-    files.push(...render.files.map((f) => join(sourceFile, "..", f.name)));
->>>>>>> 7a22ae48
+    files.push(...render.files.map((f) => f.name));
     await prepareOutput(outputPath);
     await writeFile(outputPath, render.html);
   }
