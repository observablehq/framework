import {commandInstruction} from "./commandInstruction.js";
import {CliError, isHttpError} from "./error.js";
import type {Logger} from "./logger.js";
import type {PostAuthRequestPollResponse} from "./observableApiClient.js";
import {ObservableApiClient, getObservableUiOrigin} from "./observableApiClient.js";
import type {ConfigEffects} from "./observableApiConfig.js";
import {
  type ApiKey,
  defaultEffects as defaultConfigEffects,
  getObservableApiKey,
  setObservableApiKey
} from "./observableApiConfig.js";
import type {TtyEffects} from "./tty.js";
import {bold, defaultEffects as defaultTtyEffects, hangingIndentLog, link, magenta, yellow} from "./tty.js";

const OBSERVABLE_UI_ORIGIN = getObservableUiOrigin();

/** Actions this command needs to take wrt its environment that may need mocked out. */
export interface AuthEffects extends ConfigEffects, TtyEffects {
  logger: Logger;
  getObservableApiKey: (effects: AuthEffects) => Promise<ApiKey>;
  setObservableApiKey: (info: {id: string; key: string} | null) => Promise<void>;
  exitSuccess: () => void;
}

const defaultEffects: AuthEffects = {
  ...defaultConfigEffects,
  ...defaultTtyEffects,
  logger: console,
  getObservableApiKey,
  setObservableApiKey,
  exitSuccess: () => process.exit(0)
};

export async function login(effects: AuthEffects = defaultEffects) {
  const apiClient = new ObservableApiClient();
  const requestInfo = await apiClient.postAuthRequest(["projects:deploy", "projects:create"]);
  const confirmUrl = new URL("/settings/api-keys/confirm", OBSERVABLE_UI_ORIGIN);

  hangingIndentLog(
    effects,
    magenta("Attention:"),
    `First copy your confirmation code: ${bold(yellow((await requestInfo).confirmationCode))}\n` +
      `and then open ${link(confirmUrl)} in your browser.`
  );

  let apiKey: PostAuthRequestPollResponse["apiKey"] | null = null;
  while (apiKey === null) {
    const requestPoll = await apiClient.postAuthRequestPoll(requestInfo.id);
    switch (requestPoll.status) {
      case "pending":
        break;
      case "accepted":
        apiKey = requestPoll.apiKey;
        break;
      case "expired":
        throw new CliError("That confirmation code expired. Please try again.");
      case "consumed":
        throw new CliError("That confirmation code has already been used. Please try again.");
      default:
        throw new CliError(`Received an unknown polling status ${requestPoll.status}.`);
    }
    await new Promise((resolve) => setTimeout(resolve, 1000));
  }

  if (!apiKey) throw new CliError("No API key returned from server.");
  await effects.setObservableApiKey(apiKey);

  apiClient.setApiKey({source: "login", key: apiKey.key});
  const user = await apiClient.getCurrentUser();
  effects.logger.log(`You are logged into ${OBSERVABLE_UI_ORIGIN.hostname} as ${formatUser(user)}.`);
  if (user.workspaces.length === 0) {
    effects.logger.log(`${yellow("Warning:")} You don't have any workspaces to deploy to.`);
    effects.logger.log();
  } else if (user.workspaces.length > 1) {
    effects.logger.log("You have access to the following workspaces:");
    effects.logger.log(user.workspaces.map((workspace) => ` * ${formatUser(workspace)}`).join("\n"));
    effects.logger.log();
  }

  effects.logger.log("🎉 Happy visualizing!");
}

export async function logout(effects = defaultEffects) {
  await effects.setObservableApiKey(null);
}

export async function whoami(effects = defaultEffects) {
  const {logger} = effects;
  const apiKey = await effects.getObservableApiKey(effects);
  const apiClient = new ObservableApiClient({apiKey});

  try {
    const user = await apiClient.getCurrentUser();
    logger.log();
    logger.log(`You are logged into ${OBSERVABLE_UI_ORIGIN.hostname} as ${formatUser(user)}.`);
    logger.log();
    logger.log("You have access to the following workspaces:");
    for (const workspace of user.workspaces) {
      logger.log(` * ${formatUser(workspace)}`);
    }
    logger.log();
  } catch (error) {
    if (isHttpError(error) && error.statusCode == 401) {
      if (apiKey.source === "env") {
        logger.log(`Your API key is invalid. Check the value of the ${apiKey.envVar} environment variable.`);
      } else if (apiKey.source === "file") {
        logger.log(`Your API key is invalid. Run ${commandInstruction("login")} to log in again.`);
      } else {
        logger.log("Your API key is invalid.");
      }
    } else {
      throw error;
    }
  }
}

<<<<<<< HEAD
function formatUser(user: {name?: string; login: string}): string {
=======
class LoginServer {
  private _server: ReturnType<typeof createServer>;
  private _nonce: string;
  private _effects: AuthEffects;
  isRunning: boolean;
  private _sockets: Set<Socket>;

  constructor({nonce, effects}: {nonce: string; effects: AuthEffects}) {
    this._nonce = nonce;
    this._effects = effects;
    this._server = createServer();
    this._server.on("request", (request, response) => this._handleRequest(request, response));
    this.isRunning = false;
    this._sockets = new Set();

    // track open sockets so we can manually close them in a hurry in tests
    this._server.on("connection", (socket) => {
      this._sockets.add(socket);
      socket.once("close", () => this._sockets.delete(socket));
    });
  }

  async start() {
    await new Promise<void>((resolve) => {
      // A port of 0 binds to an arbitrary open port. This prevents port
      // conflicts, and also makes it more difficult for potentially malicious
      // third parties to find the auth server.
      this._server.listen(0, "localhost", resolve);
    });
    this.isRunning = true;
  }

  /** Immediately stops the server, rudely dropping any active or kept-alive connections. */
  async stop(): Promise<void> {
    const promise = new Promise((resolve, reject) =>
      this._server.close((err) => (err ? reject(err) : resolve(undefined)))
    );
    // Destroy any pending sockets so that we stop immediately instead of
    // waiting for keep-alives. Useful so that tests don't hang.
    for (const socket of this._sockets) {
      socket.destroy();
    }
    await promise;
    this.isRunning = false;
  }

  get port() {
    const address = this._server.address();
    if (!address || typeof address === "string") throw new Error("invalid server address");
    return address.port;
  }

  _handleRequest: RequestListener = async (request, response) => {
    const {pathname} = new URL(request.url!, "http://localhost");
    try {
      if (!this.isTrustedOrigin(request)) throw new HttpError("Bad request", 400);

      if (request.method === "OPTIONS" && pathname === "/api-key") return await this.optionsApiKey(request, response);
      if (request.method === "POST" && pathname === "/api-key") return await this.postApiKey(request, response);
      throw new HttpError("Not found", 404);
    } catch (error) {
      console.error(error);
      response.statusCode = isHttpError(error) ? error.statusCode : 500;
      response.setHeader("Content-Type", "application/json");
      response.end(
        JSON.stringify({
          success: false,
          message: error instanceof Error ? error.message : "Oops, an error occurred"
        })
      );
    }
  };

  private async optionsApiKey(req: IncomingMessage, res: ServerResponse): Promise<void> {
    res.setHeader("Access-Control-Allow-Methods", "POST, OPTIONS");
    // Relies on a "trusted origin" check in `_handleRequest`.
    if (req.headers["origin"]) res.setHeader("Access-Control-Allow-Origin", req.headers["origin"]);
    res.setHeader("Access-Control-Allow-Headers", "Content-Type");
    res.end();
  }

  private async postApiKey(req: IncomingMessage, res: ServerResponse): Promise<void> {
    const body: any = await new Promise((resolve, reject) => {
      const chunks: string[] = [];
      req.setEncoding("utf8");
      req.on("readable", () => {
        let chunk: string;
        while (null !== (chunk = req.read())) {
          chunks.push(chunk);
        }
      });

      req.on("end", () => {
        try {
          resolve(JSON.parse(chunks.join("")));
        } catch (err) {
          reject(new HttpError("Invalid JSON", 400));
        }
      });

      req.on("error", reject);
    });

    if (body.nonce !== this._nonce) {
      throw new HttpError("Invalid nonce", 400);
    }

    await this._effects.setObservableApiKey({id: body.id, key: body.key});

    res.statusCode = 201;
    res.setHeader("Access-Control-Allow-Methods", "POST, OPTIONS");
    if (req.headers["origin"]) res.setHeader("Access-Control-Allow-Origin", req.headers["origin"]);
    res.setHeader("Access-Control-Allow-Headers", "Content-Type");
    await Promise.race([
      // ignoring any potential errors ending the response
      new Promise((resolve) => res.end(() => resolve(undefined))),
      new Promise((resolve) => setTimeout(resolve, 500))
    ]);

    this._effects.logger.log("Successfully logged in.");
    await this.stop();
    this._effects.exitSuccess();
  }

  isTrustedOrigin(req: IncomingMessage): boolean {
    const origin = req.headers["origin"];
    if (!origin) return false;
    let parsedOrigin;
    try {
      parsedOrigin = new URL(origin);
    } catch (err) {
      return false;
    }
    return (
      parsedOrigin.protocol === OBSERVABLE_UI_ORIGIN.protocol &&
      parsedOrigin.host === OBSERVABLE_UI_ORIGIN.host &&
      parsedOrigin.port === OBSERVABLE_UI_ORIGIN.port
    );
  }
}

/** Waits for the user to press enter. */
function waitForEnter(): Promise<void> {
  return new Promise((resolve) => {
    function onData(chunk) {
      if (chunk[0] === "\n".charCodeAt(0)) {
        process.stdin.off("data", onData);
        resolve(undefined);
      }
    }
    process.stdin.on("data", onData);
  });
}

export function formatUser(user) {
>>>>>>> ef7adc94
  return user.name ? `${user.name} (@${user.login})` : `@${user.login}`;
}<|MERGE_RESOLUTION|>--- conflicted
+++ resolved
@@ -115,164 +115,6 @@
   }
 }
 
-<<<<<<< HEAD
-function formatUser(user: {name?: string; login: string}): string {
-=======
-class LoginServer {
-  private _server: ReturnType<typeof createServer>;
-  private _nonce: string;
-  private _effects: AuthEffects;
-  isRunning: boolean;
-  private _sockets: Set<Socket>;
-
-  constructor({nonce, effects}: {nonce: string; effects: AuthEffects}) {
-    this._nonce = nonce;
-    this._effects = effects;
-    this._server = createServer();
-    this._server.on("request", (request, response) => this._handleRequest(request, response));
-    this.isRunning = false;
-    this._sockets = new Set();
-
-    // track open sockets so we can manually close them in a hurry in tests
-    this._server.on("connection", (socket) => {
-      this._sockets.add(socket);
-      socket.once("close", () => this._sockets.delete(socket));
-    });
-  }
-
-  async start() {
-    await new Promise<void>((resolve) => {
-      // A port of 0 binds to an arbitrary open port. This prevents port
-      // conflicts, and also makes it more difficult for potentially malicious
-      // third parties to find the auth server.
-      this._server.listen(0, "localhost", resolve);
-    });
-    this.isRunning = true;
-  }
-
-  /** Immediately stops the server, rudely dropping any active or kept-alive connections. */
-  async stop(): Promise<void> {
-    const promise = new Promise((resolve, reject) =>
-      this._server.close((err) => (err ? reject(err) : resolve(undefined)))
-    );
-    // Destroy any pending sockets so that we stop immediately instead of
-    // waiting for keep-alives. Useful so that tests don't hang.
-    for (const socket of this._sockets) {
-      socket.destroy();
-    }
-    await promise;
-    this.isRunning = false;
-  }
-
-  get port() {
-    const address = this._server.address();
-    if (!address || typeof address === "string") throw new Error("invalid server address");
-    return address.port;
-  }
-
-  _handleRequest: RequestListener = async (request, response) => {
-    const {pathname} = new URL(request.url!, "http://localhost");
-    try {
-      if (!this.isTrustedOrigin(request)) throw new HttpError("Bad request", 400);
-
-      if (request.method === "OPTIONS" && pathname === "/api-key") return await this.optionsApiKey(request, response);
-      if (request.method === "POST" && pathname === "/api-key") return await this.postApiKey(request, response);
-      throw new HttpError("Not found", 404);
-    } catch (error) {
-      console.error(error);
-      response.statusCode = isHttpError(error) ? error.statusCode : 500;
-      response.setHeader("Content-Type", "application/json");
-      response.end(
-        JSON.stringify({
-          success: false,
-          message: error instanceof Error ? error.message : "Oops, an error occurred"
-        })
-      );
-    }
-  };
-
-  private async optionsApiKey(req: IncomingMessage, res: ServerResponse): Promise<void> {
-    res.setHeader("Access-Control-Allow-Methods", "POST, OPTIONS");
-    // Relies on a "trusted origin" check in `_handleRequest`.
-    if (req.headers["origin"]) res.setHeader("Access-Control-Allow-Origin", req.headers["origin"]);
-    res.setHeader("Access-Control-Allow-Headers", "Content-Type");
-    res.end();
-  }
-
-  private async postApiKey(req: IncomingMessage, res: ServerResponse): Promise<void> {
-    const body: any = await new Promise((resolve, reject) => {
-      const chunks: string[] = [];
-      req.setEncoding("utf8");
-      req.on("readable", () => {
-        let chunk: string;
-        while (null !== (chunk = req.read())) {
-          chunks.push(chunk);
-        }
-      });
-
-      req.on("end", () => {
-        try {
-          resolve(JSON.parse(chunks.join("")));
-        } catch (err) {
-          reject(new HttpError("Invalid JSON", 400));
-        }
-      });
-
-      req.on("error", reject);
-    });
-
-    if (body.nonce !== this._nonce) {
-      throw new HttpError("Invalid nonce", 400);
-    }
-
-    await this._effects.setObservableApiKey({id: body.id, key: body.key});
-
-    res.statusCode = 201;
-    res.setHeader("Access-Control-Allow-Methods", "POST, OPTIONS");
-    if (req.headers["origin"]) res.setHeader("Access-Control-Allow-Origin", req.headers["origin"]);
-    res.setHeader("Access-Control-Allow-Headers", "Content-Type");
-    await Promise.race([
-      // ignoring any potential errors ending the response
-      new Promise((resolve) => res.end(() => resolve(undefined))),
-      new Promise((resolve) => setTimeout(resolve, 500))
-    ]);
-
-    this._effects.logger.log("Successfully logged in.");
-    await this.stop();
-    this._effects.exitSuccess();
-  }
-
-  isTrustedOrigin(req: IncomingMessage): boolean {
-    const origin = req.headers["origin"];
-    if (!origin) return false;
-    let parsedOrigin;
-    try {
-      parsedOrigin = new URL(origin);
-    } catch (err) {
-      return false;
-    }
-    return (
-      parsedOrigin.protocol === OBSERVABLE_UI_ORIGIN.protocol &&
-      parsedOrigin.host === OBSERVABLE_UI_ORIGIN.host &&
-      parsedOrigin.port === OBSERVABLE_UI_ORIGIN.port
-    );
-  }
-}
-
-/** Waits for the user to press enter. */
-function waitForEnter(): Promise<void> {
-  return new Promise((resolve) => {
-    function onData(chunk) {
-      if (chunk[0] === "\n".charCodeAt(0)) {
-        process.stdin.off("data", onData);
-        resolve(undefined);
-      }
-    }
-    process.stdin.on("data", onData);
-  });
-}
-
-export function formatUser(user) {
->>>>>>> ef7adc94
+export function formatUser(user: {name?: string; login: string}): string {
   return user.name ? `${user.name} (@${user.login})` : `@${user.login}`;
 }