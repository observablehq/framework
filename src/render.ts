--- conflicted
+++ resolved
@@ -1,12 +1,8 @@
 import {computeHash} from "./hash.js";
 import {resolveImport} from "./javascript/imports.js";
-<<<<<<< HEAD
 import {type FileReference, type ImportReference} from "./javascript.js";
+import {type CellPiece, type ParseResult} from "./markdown.js";
 import {parseMarkdown} from "./markdown.js";
-import type {CellPiece, ParseResult} from "./markdown.js";
-=======
-import {parseMarkdown, type CellPiece, type ParseResult} from "./markdown.js";
->>>>>>> 44a2934a
 
 export interface Render {
   html: string;
