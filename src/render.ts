--- conflicted
+++ resolved
@@ -23,19 +23,12 @@
   | {preview?: false} // build
   | {preview: true}; // preview
 
-<<<<<<< HEAD
-async function render(parseResult: ParseResult, options: RenderOptions & RenderInternalOptions): Promise<string> {
-  const {root, base, path, pages, title, preview, search} = options;
-  const sidebar = parseResult.data?.sidebar !== undefined ? Boolean(parseResult.data.sidebar) : options.sidebar;
-  const toc = mergeToc(parseResult.data?.toc, options.toc);
-  const draft = Boolean(parseResult.data?.draft);
-=======
 export async function renderPage(page: MarkdownPage, options: RenderOptions & RenderInternalOptions): Promise<string> {
   const {root, base, path, pages, title, preview, search, resolvers = await getResolvers(page, options)} = options;
   const sidebar = page.data?.sidebar !== undefined ? Boolean(page.data.sidebar) : options.sidebar;
   const toc = mergeToc(page.data?.toc, options.toc);
+  const draft = Boolean(page.data?.draft);
   const {files, resolveFile, resolveImport} = resolvers;
->>>>>>> de4fe09b
   return String(html`<!DOCTYPE html>
 <meta charset="utf-8">${path === "/404" ? html`\n<base href="${preview ? "/" : base}">` : ""}
 <meta name="viewport" content="width=device-width, initial-scale=1, maximum-scale=1">
@@ -73,15 +66,9 @@
 </script>${sidebar ? html`\n${await renderSidebar(title, pages, root, path, search)}` : ""}${
     toc.show ? html`\n${renderToc(findHeaders(page), toc.label)}` : ""
   }
-<<<<<<< HEAD
-<div id="observablehq-center">${renderHeader(options, parseResult.data)}
-<main id="observablehq-main" class="observablehq${draft ? " observablehq-draft" : ""}">
-${html.unsafe(parseResult.html)}</main>${renderFooter(path, options, parseResult.data)}
-=======
 <div id="observablehq-center">${renderHeader(options, page.data)}
-<main id="observablehq-main" class="observablehq">
+<main id="observablehq-main" class="observablehq${draft ? " observablehq-draft" : "">
 ${html.unsafe(rewriteHtml(page.html, resolvers.resolveFile))}</main>${renderFooter(path, options, page.data)}
->>>>>>> de4fe09b
 </div>
 `);
 }
