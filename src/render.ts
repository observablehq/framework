import {parseHTML} from "linkedom";
import {type Config, type Page, type Section, mergeToc} from "./config.js";
import {type Html, html} from "./html.js";
import {type ImportResolver, createImportResolver} from "./javascript/imports.js";
import {type FileReference, type ImportReference} from "./javascript.js";
import {addImplicitSpecifiers, addImplicitStylesheets} from "./libraries.js";
import {type ParseResult, parseMarkdown} from "./markdown.js";
import {type PageLink, findLink} from "./pager.js";
import {relativeUrl} from "./url.js";

export interface Render {
  html: string;
  files: FileReference[];
  imports: ImportReference[];
}

export interface RenderOptions extends Config {
  root: string;
  path: string;
}

export async function renderPreview(source: string, options: RenderOptions): Promise<Render> {
  const parseResult = await parseMarkdown(source, options.root, options.path);
  return {
    html: render(parseResult, {...options, preview: true}),
    files: parseResult.files,
    imports: parseResult.imports
  };
}

export async function renderServerless(source: string, options: RenderOptions): Promise<Render> {
  const parseResult = await parseMarkdown(source, options.root, options.path);
  return {
    html: render(parseResult, options),
    files: parseResult.files,
    imports: parseResult.imports
  };
}

export function renderDefineCell(cell): string {
  const {id, inline, inputs, outputs, files, body, databases} = cell;
  return `define({${Object.entries({id, inline, inputs, outputs, files, databases})
    .filter((arg) => arg[1] !== undefined)
    .map((arg) => `${arg[0]}: ${JSON.stringify(arg[1])}`)
    .join(", ")}, body: ${body}});\n`;
}

type RenderInternalOptions =
  | {preview?: false} // serverless
  | {preview: true}; // preview

function render(parseResult: ParseResult, options: RenderOptions & RenderInternalOptions): string {
  const {root, path, pages, title, preview} = options;
  const toc = mergeToc(parseResult.data?.toc, options.toc);
  const headers = toc.show ? findHeaders(parseResult) : [];
  return String(html`<!DOCTYPE html>
<meta charset="utf-8">${path === "/404" ? html`\n<base href="/">` : ""}
<meta name="viewport" content="width=device-width, initial-scale=1, maximum-scale=1">
${
  parseResult.title || title
    ? html`<title>${[parseResult.title, parseResult.title === title ? null : title]
        .filter((title): title is string => !!title)
        .join(" | ")}</title>\n`
    : ""
<<<<<<< HEAD
}${renderLinks(parseResult, path, createImportResolver(root, "_import"))}
<script type="module">${html.unsafe(`
=======
}<link rel="preconnect" href="https://fonts.gstatic.com" crossorigin>
<link rel="stylesheet" type="text/css" href="https://fonts.googleapis.com/css2?family=Source+Serif+Pro:ital,wght@0,400;0,600;0,700;1,400;1,600;1,700&display=swap">
<link rel="stylesheet" type="text/css" href="${relativeUrl(path, "/_observablehq/style.css")}">${renderImportPreloads(
    parseResult,
    path,
    createImportResolver(root, "_import")
  )}${
    path === "/404"
      ? html.unsafe(`\n<script type="module">

if (location.pathname.endsWith("/")) {
  const alt = \`$\{location.pathname.slice(0, -1)}.html\`;
  fetch(alt, {method: "HEAD"}).then((response) => response.ok && location.replace(alt + location.search + location.hash));
}
>>>>>>> 6b79130e

</script>`)
      : ""
  }
<script type="module">${html.unsafe(`

import ${preview || parseResult.cells.length > 0 ? `{${preview ? "open, " : ""}define} from ` : ""}${JSON.stringify(
    relativeUrl(path, "/_observablehq/client.js")
  )};
${
<<<<<<< HEAD
  preview ? `open({hash: ${JSON.stringify(parseResult.hash)}, eval: (body) => (0, eval)(body)});\n` : ""
}${parseResult.cells.map(renderDefineCell).join("")}`)}
</script>
${pages.length > 0 ? renderSidebar(title, pages, path) : ""}
${headers.length > 0 ? renderToc(headers, toc.label) : ""}<div id="observablehq-center">
=======
  preview ? `\nopen({hash: ${JSON.stringify(parseResult.hash)}, eval: (body) => (0, eval)(body)});\n` : ""
}${parseResult.cells
    .map(resolver)
    .map((cell) => `\n${renderDefineCell(cell)}`)
    .join("")}`)}
</script>${pages.length > 0 ? html`\n${renderSidebar(title, pages, path)}` : ""}${
    headers.length > 0 ? html`\n${renderToc(headers, toc.label)}` : ""
  }
<div id="observablehq-center">
>>>>>>> 6b79130e
<main id="observablehq-main" class="observablehq">
${html.unsafe(parseResult.html)}</main>
${renderFooter(path, options)}
</div>
`);
}

function renderSidebar(title = "Home", pages: (Page | Section)[], path: string): Html {
  return html`<input id="observablehq-sidebar-toggle" type="checkbox">
<label id="observablehq-sidebar-backdrop" for="observablehq-sidebar-toggle"></label>
<nav id="observablehq-sidebar">
  <ol>
    <li class="observablehq-link${path === "/index" ? " observablehq-link-active" : ""}"><a href="${relativeUrl(
      path,
      "/"
    )}">${title}</a></li>
  </ol>
  <ol>${pages.map((p, i) =>
    "pages" in p
      ? html`${i > 0 && "path" in pages[i - 1] ? html`</ol>` : ""}
    <details${p.open ? " open" : ""}>
      <summary>${p.name}</summary>
      <ol>${p.pages.map((p) => renderListItem(p, path))}
      </ol>
    </details>`
      : "path" in p
      ? html`${i > 0 && "pages" in pages[i - 1] ? html`\n  </ol>\n  <ol>` : ""}${renderListItem(p, path)}`
      : ""
  )}
  </ol>
</nav>
<script>{
  const toggle = document.querySelector("#observablehq-sidebar-toggle");
  const initialState = localStorage.getItem("observablehq-sidebar");
  if (initialState) toggle.checked = initialState === "true";
  else toggle.indeterminate = true;
}</script>`;
}

interface Header {
  label: string;
  href: string;
}

const tocSelector = ["h1:not(:first-of-type)", "h2:not(h1 + h2)"];

function findHeaders(parseResult: ParseResult): Header[] {
  return Array.from(parseHTML(parseResult.html).document.querySelectorAll(tocSelector.join(", ")))
    .map((node) => ({label: node.textContent, href: node.firstElementChild?.getAttribute("href")}))
    .filter((d): d is Header => !!d.label && !!d.href);
}

function renderToc(headers: Header[], label = "Contents"): Html {
  return html`<aside id="observablehq-toc" data-selector="${tocSelector
    .map((selector) => `#observablehq-main ${selector}`)
    .join(", ")}">
<nav>
<div>${label}</div>
<ol>${headers.map(
    ({label, href}) => html`\n<li class="observablehq-secondary-link"><a href="${href}">${label}</a></li>`
  )}
</ol>
</nav>
</aside>`;
}

function renderListItem(p: Page, path: string): Html {
  return html`\n    <li class="observablehq-link${
    p.path === path ? " observablehq-link-active" : ""
  }"><a href="${relativeUrl(path, prettyPath(p.path))}">${p.name}</a></li>`;
}

function prettyPath(path: string): string {
  return path.replace(/\/index$/, "/") || "/";
}

function renderLinks(parseResult: ParseResult, path: string, resolver: ImportResolver): Html {
  const stylesheets = new Set<string>([relativeUrl(path, "/_observablehq/style.css"), "https://fonts.googleapis.com/css2?family=Source+Serif+Pro:ital,wght@0,400;0,600;0,700;1,400;1,600;1,700&display=swap"]); // prettier-ignore
  const specifiers = new Set<string>(["npm:@observablehq/runtime", "npm:@observablehq/stdlib"]);
  for (const {name} of parseResult.imports) specifiers.add(name);
  const inputs = new Set(parseResult.cells.flatMap((cell) => cell.inputs ?? []));
  addImplicitSpecifiers(specifiers, inputs);
  addImplicitStylesheets(stylesheets, specifiers);
  const preloads = new Set<string>();
  for (const specifier of specifiers) preloads.add(resolver(path, specifier));
  if (parseResult.cells.some((cell) => cell.databases?.length)) preloads.add(relativeUrl(path, "/_observablehq/database.js")); // prettier-ignore
  return html`<link rel="preconnect" href="https://fonts.gstatic.com" crossorigin>${
    Array.from(stylesheets).sort().map(renderStylesheet) // <link rel=stylesheet>
  }${
    Array.from(preloads).sort().map(renderModulePreload) // <link rel=modulepreload>
  }`;
}

function renderStylesheet(href: string): Html {
  return html`\n<link rel="stylesheet" type="text/css" href="${href}"${/^\w+:/.test(href) ? " crossorigin" : ""}>`;
}

function renderModulePreload(href: string): Html {
  return html`\n<link rel="modulepreload" href="${href}">`;
}

function renderFooter(path: string, options: Pick<Config, "pages" | "pager" | "title">): Html {
  const link = options.pager ? findLink(path, options) : null;
  return html`<footer id="observablehq-footer">${link ? renderPager(path, link) : ""}
<div>© ${new Date().getUTCFullYear()} Observable, Inc.</div>
</footer>`;
}

function renderPager(path: string, {prev, next}: PageLink): Html {
  return html`\n<nav>${prev ? renderRel(path, prev, "prev") : ""}${next ? renderRel(path, next, "next") : ""}</nav>`;
}

function renderRel(path: string, page: Page, rel: "prev" | "next"): Html {
  return html`<a rel="${rel}" href="${relativeUrl(path, prettyPath(page.path))}"><span>${page.name}</span></a>`;
}<|MERGE_RESOLUTION|>--- conflicted
+++ resolved
@@ -62,17 +62,7 @@
         .filter((title): title is string => !!title)
         .join(" | ")}</title>\n`
     : ""
-<<<<<<< HEAD
-}${renderLinks(parseResult, path, createImportResolver(root, "_import"))}
-<script type="module">${html.unsafe(`
-=======
-}<link rel="preconnect" href="https://fonts.gstatic.com" crossorigin>
-<link rel="stylesheet" type="text/css" href="https://fonts.googleapis.com/css2?family=Source+Serif+Pro:ital,wght@0,400;0,600;0,700;1,400;1,600;1,700&display=swap">
-<link rel="stylesheet" type="text/css" href="${relativeUrl(path, "/_observablehq/style.css")}">${renderImportPreloads(
-    parseResult,
-    path,
-    createImportResolver(root, "_import")
-  )}${
+}${renderLinks(parseResult, path, createImportResolver(root, "_import"))}${
     path === "/404"
       ? html.unsafe(`\n<script type="module">
 
@@ -80,7 +70,6 @@
   const alt = \`$\{location.pathname.slice(0, -1)}.html\`;
   fetch(alt, {method: "HEAD"}).then((response) => response.ok && location.replace(alt + location.search + location.hash));
 }
->>>>>>> 6b79130e
 
 </script>`)
       : ""
@@ -91,23 +80,12 @@
     relativeUrl(path, "/_observablehq/client.js")
   )};
 ${
-<<<<<<< HEAD
-  preview ? `open({hash: ${JSON.stringify(parseResult.hash)}, eval: (body) => (0, eval)(body)});\n` : ""
-}${parseResult.cells.map(renderDefineCell).join("")}`)}
-</script>
-${pages.length > 0 ? renderSidebar(title, pages, path) : ""}
-${headers.length > 0 ? renderToc(headers, toc.label) : ""}<div id="observablehq-center">
-=======
   preview ? `\nopen({hash: ${JSON.stringify(parseResult.hash)}, eval: (body) => (0, eval)(body)});\n` : ""
-}${parseResult.cells
-    .map(resolver)
-    .map((cell) => `\n${renderDefineCell(cell)}`)
-    .join("")}`)}
+}${parseResult.cells.map((cell) => `\n${renderDefineCell(cell)}`).join("")}`)}
 </script>${pages.length > 0 ? html`\n${renderSidebar(title, pages, path)}` : ""}${
     headers.length > 0 ? html`\n${renderToc(headers, toc.label)}` : ""
   }
 <div id="observablehq-center">
->>>>>>> 6b79130e
 <main id="observablehq-main" class="observablehq">
 ${html.unsafe(parseResult.html)}</main>
 ${renderFooter(path, options)}
