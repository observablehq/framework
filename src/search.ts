--- conflicted
+++ resolved
@@ -43,11 +43,7 @@
   for await (const file of visitMarkdownFiles(root)) {
     const path = join(root, file);
     const source = await readFile(path, "utf8");
-<<<<<<< HEAD
-    const {html, title, data} = parseMarkdown(source, {...config, root, path: "/" + file.slice(0, -3)});
-=======
     const {html, title, data} = parseMarkdown(source, {...config, path: "/" + file.slice(0, -3)});
->>>>>>> a94ce048
 
     // Skip pages that opt-out of indexing, and skip unlisted pages unless
     // opted-in. We only log the first case.
