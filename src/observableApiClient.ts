import fs from "node:fs/promises";
import packageJson from "../package.json";
import {CliError, HttpError} from "./error.js";
import type {ApiKey} from "./observableApiConfig.js";
import {faint, red} from "./tty.js";

export function getObservableUiOrigin(env = process.env): URL {
  const urlText = env["OBSERVABLE_ORIGIN"] ?? "https://observablehq.com";
  try {
    return new URL(urlText);
  } catch (error) {
    throw new CliError(`Invalid OBSERVABLE_ORIGIN: ${urlText}`, {cause: error});
  }
}

export function getObservableApiOrigin(env = process.env): URL {
  const urlText = env["OBSERVABLE_API_ORIGIN"];
  if (urlText) {
    try {
      return new URL(urlText);
    } catch (error) {
      throw new CliError(`Invalid OBSERVABLE_API_ORIGIN: ${urlText}`, {cause: error});
    }
  }

  const uiOrigin = getObservableUiOrigin(env);
  uiOrigin.hostname = "api." + uiOrigin.hostname;
  return uiOrigin;
}

export class ObservableApiClient {
  private _apiHeaders: Record<string, string>;
  private _apiOrigin: URL;

  constructor({apiKey, apiOrigin = getObservableApiOrigin()}: {apiOrigin?: URL; apiKey?: ApiKey} = {}) {
    this._apiOrigin = apiOrigin;
    this._apiHeaders = {
      Accept: "application/json",
      "User-Agent": `Observable CLI ${packageJson.version}`,
      "X-Observable-Api-Version": "2023-12-06"
    };
    if (apiKey) this.setApiKey(apiKey);
  }

  public setApiKey(apiKey: ApiKey): void {
    this._apiHeaders["Authorization"] = `apikey ${apiKey.key}`;
  }

  private async _fetch<T = unknown>(url: URL, options: RequestInit): Promise<T> {
    let response;
    try {
      response = await fetch(url, {...options, headers: {...this._apiHeaders, ...options.headers}});
    } catch (error) {
      // Check for undici failures and print them in a way that shows more details. Helpful in tests.
      if (error instanceof Error && error.message === "fetch failed") console.error(error);
      throw error;
    }

    if (!response.ok) {
      // check for version mismatch
      if (response.status === 400) {
        const body = await response.text();
        try {
          const data = JSON.parse(body);
          if (Array.isArray(data.errors) && data.errors.some((d) => d.code === "VERSION_MISMATCH")) {
            console.log(red("The version of the Observable CLI you are using is not compatible with the server."));
            console.log(faint(`Expected ${data.errors[0].meta.expected}, but using ${data.errors[0].meta.actual}`));
          }
        } catch (err) {
          // just fall through
        }
      }
      throw new HttpError(`Unexpected response status ${JSON.stringify(response.status)}`, response.status);
    }

    if (response.status === 204) return null as T;
    if (response.headers.get("Content-Type")?.startsWith("application/json")) return await response.json();
    return (await response.text()) as T;
  }

  async getCurrentUser(): Promise<GetCurrentUserResponse> {
    return await this._fetch<GetCurrentUserResponse>(new URL("/cli/user", this._apiOrigin), {method: "GET"});
  }

  async getProject({
    workspaceLogin,
    projectSlug
  }: {
    workspaceLogin: string;
    projectSlug: string;
  }): Promise<GetProjectResponse> {
    const url = new URL(`/cli/project/@${workspaceLogin}/${projectSlug}`, this._apiOrigin);
    return await this._fetch<GetProjectResponse>(url, {method: "GET"});
  }

  async postProject({
    title,
    slug,
    workspaceId
  }: {
    title: string;
    slug: string;
    workspaceId: string;
  }): Promise<PostProjectResponse> {
    return await this._fetch<PostProjectResponse>(new URL("/cli/project", this._apiOrigin), {
      method: "POST",
      headers: {"Content-Type": "application/json"},
      body: JSON.stringify({title, slug, workspace: workspaceId})
    });
  }

  async postEditProject(projectId: string, updates: PostEditProjectRequest): Promise<PostEditProjectResponse> {
    return await this._fetch<PostEditProjectResponse>(new URL(`/cli/project/${projectId}/edit`, this._apiOrigin), {
      method: "POST",
      headers: {"content-type": "application/json"},
      body: JSON.stringify({...updates})
    });
  }

  async getWorkspaceProjects(workspaceLogin: string): Promise<GetProjectResponse[]> {
    const pages = await this._fetch<PaginatedList<GetProjectResponse>>(
      new URL(`/cli/workspace/@${workspaceLogin}/projects`, this._apiOrigin),
      {method: "GET"}
    );
    // todo: handle pagination?
    return pages.results;
  }

  async postDeploy({projectId, message}: {projectId: string; message: string}): Promise<string> {
    const data = await this._fetch<{id: string}>(new URL(`/cli/project/${projectId}/deploy`, this._apiOrigin), {
      method: "POST",
      headers: {"Content-Type": "application/json"},
      body: JSON.stringify({message})
    });
    return data.id;
  }

  async postDeployFile(deployId: string, filePath: string, relativePath: string): Promise<void> {
    const buffer = await fs.readFile(filePath);
    return await this.postDeployFileContents(deployId, buffer, relativePath);
  }

  async postDeployFileContents(deployId: string, contents: Buffer | string, relativePath: string): Promise<void> {
    if (typeof contents === "string") contents = Buffer.from(contents);
    const url = new URL(`/cli/deploy/${deployId}/file`, this._apiOrigin);
    const body = new FormData();
    const blob = new Blob([contents]);
    body.append("file", blob);
    body.append("client_name", relativePath);
    await this._fetch(url, {method: "POST", body});
  }

  async postDeployUploaded(deployId: string): Promise<DeployInfo> {
    return await this._fetch<DeployInfo>(new URL(`/cli/deploy/${deployId}/uploaded`, this._apiOrigin), {
      method: "POST",
      headers: {"content-type": "application/json"},
      body: "{}"
    });
  }

  async postAuthRequest(scopes: string[]): Promise<PostAuthRequestResponse> {
    return await this._fetch<PostAuthRequestResponse>(new URL("/cli/auth/request", this._apiOrigin), {
      method: "POST",
      headers: {"content-type": "application/json"},
      body: JSON.stringify({scopes})
    });
  }

  async postAuthRequestPoll(id: string): Promise<PostAuthRequestPollResponse> {
    return await this._fetch<PostAuthRequestPollResponse>(new URL("/cli/auth/request/poll", this._apiOrigin), {
      method: "POST",
      headers: {"content-type": "application/json"},
      body: JSON.stringify({id})
    });
  }
}

export interface PostEditProjectRequest {
  title?: string;
}

export interface PostEditProjectResponse {
  id: string;
  slug: string;
  title: string;
}

export interface GetCurrentUserResponse {
  id: string;
  login: string;
  name: string;
  tier: string;
  has_workspace: boolean;
  workspaces: WorkspaceResponse[];
}

export interface WorkspaceResponse {
  id: string;
  login: string;
  name: string;
  tier: string;
  type: string;
  role: string;
}

export type PostProjectResponse = GetProjectResponse;

export interface GetProjectResponse {
  id: string;
  slug: string;
  title: string;
  owner: {id: string; login: string};
  creator: {id: string; login: string};
  // Available fields that we don't use
  // servingRoot: string | null;
}

export interface DeployInfo {
  id: string;
  status: string;
  url: string;
}

<<<<<<< HEAD
export interface PostAuthRequestResponse {
  id: string;
  confirmationCode: string;
}

export interface PostAuthRequestPollResponse {
  status: string;
  apiKey: null | {
    id: string;
    key: string;
  };
=======
export interface PaginatedList<T> {
  results: T[];
  // Available fields that we don't use
  // page: number;
  // per_page: number;
  // total: number;
  // truncated: boolean;
>>>>>>> ef7adc94
}<|MERGE_RESOLUTION|>--- conflicted
+++ resolved
@@ -221,7 +221,6 @@
   url: string;
 }
 
-<<<<<<< HEAD
 export interface PostAuthRequestResponse {
   id: string;
   confirmationCode: string;
@@ -233,7 +232,8 @@
     id: string;
     key: string;
   };
-=======
+}
+
 export interface PaginatedList<T> {
   results: T[];
   // Available fields that we don't use
@@ -241,5 +241,4 @@
   // per_page: number;
   // total: number;
   // truncated: boolean;
->>>>>>> ef7adc94
 }