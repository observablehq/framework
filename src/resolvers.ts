--- conflicted
+++ resolved
@@ -68,16 +68,11 @@
  * For files, we collect all FileAttachment calls within local modules, adding
  * them to any files referenced by static HTML.
  */
-<<<<<<< HEAD
 export async function getResolvers(
   page: MarkdownPage,
   {root, path, interpreters}: {root: string; path: string; interpreters: Config["interpreters"]}
 ): Promise<Resolvers> {
-  const hash = createHash("sha256").update(page.html);
-=======
-export async function getResolvers(page: MarkdownPage, {root, path}: {root: string; path: string}): Promise<Resolvers> {
   const hash = createHash("sha256").update(page.html).update(JSON.stringify(page.data));
->>>>>>> 001ee14d
   const assets = findAssets(page.html, path);
   const files = new Set<string>();
   const fileMethods = new Set<string>();
