--- conflicted
+++ resolved
@@ -1,28 +1,7 @@
-<<<<<<< HEAD
 import {type Stats} from "node:fs";
-import mime from "mime";
 import {isEnoent} from "./error.js";
-import type {FileReference} from "./javascript.js";
 import {existsSync, mkdir, readdir, stat} from "./normalizedFs.js";
 import {cwd, dirname, extname, fileURLToPath, join, normalize, relative} from "./normalizedPath.js";
-import {relativeUrl, resolvePath} from "./url.js";
-
-// A path is local if it doesn’t go outside the the root.
-export function getLocalPath(sourcePath: string, name: string): string | null {
-  if (/^\w+:/.test(name)) return null; // URL
-  if (name.startsWith("#")) return null; // anchor tag
-  const path = resolvePath(sourcePath, name);
-  if (path.startsWith("../")) return null; // goes above root
-  return path;
-}
-=======
-import {type Stats, existsSync} from "node:fs";
-import {mkdir, readdir, stat} from "node:fs/promises";
-import {dirname, extname, join, normalize, relative} from "node:path";
-import {cwd} from "node:process";
-import {fileURLToPath} from "node:url";
-import {isEnoent} from "./error.js";
->>>>>>> de4fe09b
 
 /**
  * Returns the relative path from the current working directory to the given
