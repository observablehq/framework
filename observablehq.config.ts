--- conflicted
+++ resolved
@@ -112,13 +112,5 @@
   </span>
 </div>`,
   footer: `© ${new Date().getUTCFullYear()} Observable, Inc.`,
-<<<<<<< HEAD
-  style: "style.css",
-  deploy: {
-    workspace: "@observablehq",
-    project: "cli" // TODO framework
-  }
-=======
   style: "style.css"
->>>>>>> feb683b2
 };