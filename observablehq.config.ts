--- conflicted
+++ resolved
@@ -2,7 +2,6 @@
 import {readFile, readdir, stat} from "node:fs/promises";
 import {join} from "node:path/posix";
 import {formatPrefix} from "d3-format";
-import { MadeByObservable } from "./docs/components/MadeByObservable.js";
 import {themes} from "./docs/themes.md.ts";
 
 let stargazers_count: number;
@@ -122,59 +121,34 @@
   }
 <script type="module">/Win/.test(navigator.platform) || Array.from(document.querySelectorAll(".win"), (e) => e.remove())</script>`,
   home: `<span style="display: flex; align-items: center; font-weight: 500; gap: 0.5rem; margin-left: -0.5rem; color: var(--theme-foreground);">
-    ${logo()}
-    Observable Framework
+    ${logo()} Framework
   </span>`,
   header: `<div style="display: flex; flex-grow: 1; align-items: center; justify-content: space-between; white-space: nowrap;">
     <div>
-<<<<<<< HEAD
       <a href="/" class="hide-if-sidebar" style="display: flex; align-items: center; gap: 0.5rem;">
-        ${logo()}
-=======
-      <a href="/" class="hide-if-sidebar" style="display: flex; align-items: center; gap: 0.25rem;">
-        <svg width="22" height="22" viewBox="0 0 21.92930030822754 22.68549919128418" fill="currentColor" style="align-self: center;">
-          <path d="M10.9646 18.9046C9.95224 18.9046 9.07507 18.6853 8.33313 18.2467C7.59386 17.8098 7.0028 17.1909 6.62722 16.4604C6.22789 15.7003 5.93558 14.8965 5.75735 14.0684C5.56825 13.1704 5.47613 12.2574 5.48232 11.3427C5.48232 10.6185 5.52984 9.92616 5.62578 9.26408C5.7208 8.60284 5.89715 7.93067 6.15391 7.24843C6.41066 6.56618 6.74143 5.97468 7.14438 5.47308C7.56389 4.9592 8.1063 4.54092 8.72969 4.25059C9.38391 3.93719 10.1277 3.78091 10.9646 3.78091C11.977 3.78091 12.8542 4.00021 13.5962 4.43879C14.3354 4.87564 14.9265 5.49454 15.3021 6.22506C15.6986 6.97704 15.9883 7.7744 16.1719 8.61712C16.3547 9.459 16.447 10.3681 16.447 11.3427C16.447 12.067 16.3995 12.7593 16.3035 13.4214C16.2013 14.1088 16.0206 14.7844 15.7644 15.437C15.4994 16.1193 15.1705 16.7108 14.7739 17.2124C14.3774 17.714 13.8529 18.1215 13.1996 18.4349C12.5463 18.7483 11.8016 18.9046 10.9646 18.9046ZM12.8999 13.3447C13.4242 12.8211 13.7159 12.0966 13.7058 11.3427C13.7058 10.5639 13.4436 9.89654 12.92 9.34074C12.3955 8.78495 11.7441 8.50705 10.9646 8.50705C10.1852 8.50705 9.53376 8.78495 9.00928 9.34074C8.49569 9.87018 8.21207 10.5928 8.22348 11.3427C8.22348 12.1216 8.48572 12.7889 9.00928 13.3447C9.53376 13.9005 10.1852 14.1784 10.9646 14.1784C11.7441 14.1784 12.3891 13.9005 12.8999 13.3447ZM10.9646 22.6855C17.0199 22.6855 21.9293 17.6068 21.9293 11.3427C21.9293 5.07871 17.0199 0 10.9646 0C4.90942 0 0 5.07871 0 11.3427C0 17.6068 4.90942 22.6855 10.9646 22.6855Z"></path>
-        </svg>
->>>>>>> 2ff8c4af
-        <span>
-          <span class="hide-if-small">Observable</span>
-          Framework
-        </span>
+        ${logo()} Framework
       </a>
     </div>
-<<<<<<< HEAD
-    <div style="display: flex; align-items: center; gap: 1rem; ">
-      <span style="display: flex; align-items: baseline; gap: 1rem; font-size: 14px;">
-        <a target="_blank" title="${
-          process.env.npm_package_version
-        } release notes" href="https://github.com/observablehq/framework/releases"><span>${
-          process.env.npm_package_version
-        }</span></a>
-        <a target="_blank" data-decoration="★" title="${stargazers_count.toLocaleString(
-          "en-US"
-        )} GitHub stars" href="https://github.com/observablehq/framework"><span>GitHub️ ${
-          stargazers_count ? formatPrefix(".1s", 1000)(stargazers_count) : ""
-        }</span></a>
-      </span>
-      <span>
-        ${MadeByObservable()}
-      </span>
-    </div>
-=======
-    <span style="display: flex; align-items: baseline; gap: 1rem;">
-      &#8203;
-      <a style="font-size: 14px;" target="_blank" title="${
+    <div style="display: flex; align-items: center; gap: 1rem; font-size: 14px; ">
+      <a class="desktop-only" target="_blank" title="${
         process.env.npm_package_version
       } release notes" href="https://github.com/observablehq/framework/releases"><span>${
         process.env.npm_package_version
       }</span></a>
-      <a style="font-size: 14px;" target="_blank" data-decoration="★" title="${stargazers_count.toLocaleString(
+      <a class="desktop-only" target="_blank" data-decoration="★" title="${stargazers_count.toLocaleString(
         "en-US"
       )} GitHub stars" href="https://github.com/observablehq/framework"><span>GitHub️ ${
         stargazers_count ? formatPrefix(".1s", 1000)(stargazers_count) : ""
       }</span></a>
-    </span>
->>>>>>> 2ff8c4af
+      <a class="mobile-only" target="_blank" title="${stargazers_count.toLocaleString(
+        "en-US"
+      )} GitHub stars" href="https://github.com/observablehq/framework">
+        <svg xmlns="http://www.w3.org/2000/svg" width="21" height="21" viewBox="0 0 21 21" fill="none">
+          <path d="M19.625 5.60534C18.7083 4.03477 17.4649 2.79135 15.8945 1.87479C14.3238 0.958185 12.6091 0.5 10.7492 0.5C8.88947 0.5 7.17422 0.958325 5.60388 1.87479C4.0333 2.7913 2.78997 4.03477 1.87332 5.60534C0.956814 7.17587 0.498535 8.89089 0.498535 10.7504C0.498535 12.984 1.15021 14.9926 2.4539 16.7766C3.75744 18.5607 5.44142 19.7952 7.50571 20.4803C7.746 20.5249 7.92388 20.4936 8.03954 20.387C8.15524 20.2804 8.21302 20.1467 8.21302 19.9868C8.21302 19.9601 8.21073 19.7199 8.20629 19.266C8.20171 18.8122 8.19956 18.4162 8.19956 18.0783L7.89256 18.1315C7.69682 18.1673 7.44989 18.1825 7.15178 18.1782C6.8538 18.174 6.54446 18.1428 6.22419 18.0847C5.90377 18.0272 5.60575 17.8937 5.32988 17.6846C5.05416 17.4755 4.85842 17.2018 4.74272 16.8639L4.60925 16.5568C4.52029 16.3523 4.38023 16.1251 4.18888 15.8761C3.99754 15.6269 3.80405 15.458 3.60831 15.369L3.51486 15.3021C3.45259 15.2577 3.39481 15.204 3.34138 15.1418C3.28799 15.0796 3.24802 15.0173 3.22132 14.955C3.19458 14.8926 3.21674 14.8414 3.28804 14.8012C3.35933 14.761 3.48817 14.7416 3.67512 14.7416L3.94196 14.7814C4.11993 14.8171 4.34007 14.9236 4.60266 15.1017C4.86511 15.2796 5.08085 15.5109 5.24994 15.7956C5.4547 16.1605 5.7014 16.4385 5.99072 16.6299C6.27982 16.8212 6.5713 16.9167 6.86488 16.9167C7.15846 16.9167 7.41203 16.8945 7.62567 16.8502C7.83908 16.8057 8.0393 16.7388 8.22625 16.6499C8.30633 16.0535 8.52437 15.5953 8.88017 15.275C8.37304 15.2217 7.9171 15.1414 7.51212 15.0347C7.10736 14.9278 6.6891 14.7544 6.25761 14.5139C5.82589 14.2738 5.46774 13.9756 5.18309 13.6198C4.89839 13.2639 4.66474 12.7966 4.48247 12.2183C4.3001 11.6399 4.20889 10.9726 4.20889 10.2163C4.20889 9.13941 4.56044 8.22304 5.26341 7.46665C4.93411 6.65705 4.96519 5.74947 5.35676 4.744C5.61482 4.66382 5.9975 4.72399 6.50463 4.92412C7.01186 5.12434 7.38323 5.29587 7.61912 5.43808C7.85502 5.58024 8.04402 5.70071 8.18642 5.79842C9.01411 5.56715 9.86825 5.45149 10.7491 5.45149C11.6299 5.45149 12.4843 5.56715 13.312 5.79842L13.8192 5.47823C14.166 5.26459 14.5756 5.06881 15.0469 4.89083C15.5185 4.71295 15.8791 4.66396 16.1284 4.74414C16.5286 5.74966 16.5643 6.65719 16.2349 7.46679C16.9378 8.22318 17.2895 9.13978 17.2895 10.2164C17.2895 10.9727 17.198 11.6421 17.0159 12.225C16.8336 12.808 16.5979 13.2749 16.3088 13.6265C16.0194 13.9781 15.659 14.274 15.2275 14.5141C14.7959 14.7544 14.3775 14.9278 13.9728 15.0347C13.5678 15.1415 13.1119 15.2219 12.6047 15.2752C13.0673 15.6755 13.2986 16.3073 13.2986 17.1704V19.9864C13.2986 20.1464 13.3542 20.2799 13.4656 20.3867C13.5768 20.4932 13.7524 20.5246 13.9927 20.4799C16.0573 19.7949 17.7413 18.5603 19.0448 16.7762C20.3481 14.9922 21 12.9837 21 10.75C20.9996 8.89075 20.541 7.17587 19.625 5.60534Z" fill="currentColor" />
+        </svg></a>
+        <script src="made-by-observable.js"></script>
+        <made-by-observable />
+    </div>
   </div>`,
   footer: `© ${new Date().getUTCFullYear()} Observable, Inc.`,
   style: "style.css",
