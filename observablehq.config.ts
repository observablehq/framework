--- conflicted
+++ resolved
@@ -26,14 +26,10 @@
       open: false,
       pages: [
         {name: "Card", path: "/layout/card"},
-<<<<<<< HEAD
-        {name: "Resize", path: "/layout/resize"},
-        {name: "Themes", path: "/layout/themes"},
-=======
         {name: "Grid", path: "/layout/grid"},
         {name: "Note", path: "/layout/note"},
-        {name: "Resize", path: "/layout/resize"}
->>>>>>> a1cbe3d7
+        {name: "Resize", path: "/layout/resize"},
+        {name: "Themes", path: "/layout/themes"}
       ]
     },
     {
