#!/usr/bin/env tsx

import {type ParseArgsConfig, parseArgs} from "node:util";
import {readConfig} from "../src/config.js";
import {CliError} from "../src/error.js";
import {red} from "../src/tty.js";

const args = process.argv.slice(2);

const CONFIG_OPTION = {
  root: {
    type: "string"
  },
  config: {
    type: "string",
    short: "c"
  }
} as const;

<<<<<<< HEAD
try {
  switch (command) {
    case "-v":
    case "--version": {
      await import("../package.json").then(({version}: any) => console.log(version));
      break;
    }
    case "build": {
      const {
        values: {config}
      } = helpArgs(command, {
        options: {...CONFIG_OPTION}
      });
      await import("../src/build.js").then(async (build) => build.build({config: await readConfig(config)}));
      break;
    }
    case "deploy": {
      const {
        values: {config}
      } = helpArgs(command, {
        options: {...CONFIG_OPTION}
      });
      await import("../src/deploy.js").then(async (deploy) => deploy.deploy({config: await readConfig(config)}));
      break;
    }
    case "preview": {
      const {
        values: {config, hostname, port}
      } = helpArgs(command, {
        options: {
          ...CONFIG_OPTION,
          hostname: {
            type: "string",
            short: "h",
            default: process.env.HOSTNAME ?? "127.0.0.1"
          },
          port: {
            type: "string",
            short: "p",
            default: process.env.PORT
          }
        }
      });
      await import("../src/preview.js").then(async (preview) =>
        preview.preview({
          config: await readConfig(config),
          hostname: hostname!,
          port: port === undefined ? undefined : +port
        })
      );
      break;
    }
    case "login":
      await import("../src/observableApiAuth.js").then((auth) => auth.login());
      break;
    case "whoami":
      await import("../src/observableApiAuth.js").then((auth) => auth.whoami());
      break;
    default:
      console.error("Usage: observable <command>");
      console.error("   build\tgenerate a static site");
      console.error("   deploy\tdeploy a project");
      console.error("   preview\trun the live preview server");
      console.error("   login\tmanage authentication with the Observable Cloud");
      console.error("   whoami\tcheck authentication status");
      console.error(" --version\tprint the version");
      process.exit(1);
      break;
  }
} catch (error) {
  if (error instanceof CliError) {
    if (error.print) console.error(red(error.message));
    process.exit(error.exitCode);
  }
  throw error;
=======
// Convert --version or -v as first argument into version.
if (args[0] === "--version" || args[0] === "-v") args[0] = "version";

// Parse the initial options loosely.
const {values, positionals, tokens} = parseArgs({
  options: {
    help: {
      type: "boolean",
      short: "h"
    }
  },
  strict: false,
  tokens: true,
  args
});

let command: string | undefined;

// Extract the command.
if (positionals.length > 0) {
  const t = tokens.find((t) => t.kind === "positional")!;
  args.splice(t.index - 2, 1);
  command = positionals[0];

  // Convert help <command> into <command> --help.
  if (command === "help" && positionals.length > 1) {
    const p = tokens.find((p) => p.kind === "positional" && p !== t)!;
    args.splice(p.index - 2, 1, "--help");
    command = positionals[1];
  }
}

// Convert --help or -h (with no command) into help.
else if (values.help) {
  const t = tokens.find((t) => t.kind === "option" && t.name === "help")!;
  args.splice(t.index - 2, 1);
  command = "help";
}

switch (command) {
  case undefined:
  case "help": {
    helpArgs(command, {allowPositionals: true});
    console.log(
      `usage: observable <command>
  preview      start the preview server
  build        generate a static site
  login        sign-in to Observable
  deploy       deploy a project to Observable
  whoami       check authentication status
  help         print usage information
  version      print the version`
    );
    if (command === undefined) process.exit(1);
    break;
  }
  case "version": {
    helpArgs(command, {});
    await import("../package.json").then(({version}: any) => console.log(version));
    break;
  }
  case "build": {
    const {
      values: {config, root}
    } = helpArgs(command, {
      options: {...CONFIG_OPTION}
    });
    await import("../src/build.js").then(async (build) => build.build({config: await readConfig(config, root)}));
    break;
  }
  case "deploy": {
    const {
      values: {config, root}
    } = helpArgs(command, {
      options: {...CONFIG_OPTION}
    });
    await import("../src/deploy.js").then(async (deploy) => deploy.deploy({config: await readConfig(config, root)}));
    break;
  }
  case "preview": {
    const {
      values: {config, root, host, port}
    } = helpArgs(command, {
      options: {
        ...CONFIG_OPTION,
        host: {
          type: "string",
          default: process.env.HOSTNAME ?? "127.0.0.1"
        },
        port: {
          type: "string",
          default: process.env.PORT
        }
      }
    });
    await import("../src/preview.js").then(async (preview) =>
      preview.preview({
        config: await readConfig(config, root),
        hostname: host!,
        port: port === undefined ? undefined : +port
      })
    );
    break;
  }
  case "login": {
    helpArgs(command, {});
    await import("../src/observableApiAuth.js").then((auth) => auth.login());
    break;
  }
  case "whoami": {
    helpArgs(command, {});
    await import("../src/observableApiAuth.js").then((auth) => auth.whoami());
    break;
  }
  default: {
    console.error(`observable: unknown command '${command}'. See 'observable help'.`);
    process.exit(1);
    break;
  }
>>>>>>> 3f7b16a2
}

// A wrapper for parseArgs that adds --help functionality with automatic usage.
// TODO It’d be nicer nice if we could change the return type to denote
// arguments with default values, and to enforce required arguments, if any.
function helpArgs<T extends ParseArgsConfig>(command: string | undefined, config: T): ReturnType<typeof parseArgs<T>> {
  let result: ReturnType<typeof parseArgs<T>>;
  try {
    result = parseArgs<T>({...config, options: {...config.options, help: {type: "boolean", short: "h"}}, args});
  } catch (error: any) {
    if (!error.code?.startsWith("ERR_PARSE_ARGS_")) throw error;
    console.error(`observable: ${error.message}. See 'observable help${command ? ` ${command}` : ""}'.`);
    process.exit(1);
  }
  if ((result.values as any).help) {
    console.log(
      `Usage: observable ${command}${config.allowPositionals ? " <command>" : ""}${Object.entries(config.options ?? {})
        .map(([name, {default: def}]) => ` [--${name}${def === undefined ? "" : `=${def}`}]`)
        .join("")}`
    );
    process.exit(0);
  }
  return result;
}<|MERGE_RESOLUTION|>--- conflicted
+++ resolved
@@ -17,83 +17,6 @@
   }
 } as const;
 
-<<<<<<< HEAD
-try {
-  switch (command) {
-    case "-v":
-    case "--version": {
-      await import("../package.json").then(({version}: any) => console.log(version));
-      break;
-    }
-    case "build": {
-      const {
-        values: {config}
-      } = helpArgs(command, {
-        options: {...CONFIG_OPTION}
-      });
-      await import("../src/build.js").then(async (build) => build.build({config: await readConfig(config)}));
-      break;
-    }
-    case "deploy": {
-      const {
-        values: {config}
-      } = helpArgs(command, {
-        options: {...CONFIG_OPTION}
-      });
-      await import("../src/deploy.js").then(async (deploy) => deploy.deploy({config: await readConfig(config)}));
-      break;
-    }
-    case "preview": {
-      const {
-        values: {config, hostname, port}
-      } = helpArgs(command, {
-        options: {
-          ...CONFIG_OPTION,
-          hostname: {
-            type: "string",
-            short: "h",
-            default: process.env.HOSTNAME ?? "127.0.0.1"
-          },
-          port: {
-            type: "string",
-            short: "p",
-            default: process.env.PORT
-          }
-        }
-      });
-      await import("../src/preview.js").then(async (preview) =>
-        preview.preview({
-          config: await readConfig(config),
-          hostname: hostname!,
-          port: port === undefined ? undefined : +port
-        })
-      );
-      break;
-    }
-    case "login":
-      await import("../src/observableApiAuth.js").then((auth) => auth.login());
-      break;
-    case "whoami":
-      await import("../src/observableApiAuth.js").then((auth) => auth.whoami());
-      break;
-    default:
-      console.error("Usage: observable <command>");
-      console.error("   build\tgenerate a static site");
-      console.error("   deploy\tdeploy a project");
-      console.error("   preview\trun the live preview server");
-      console.error("   login\tmanage authentication with the Observable Cloud");
-      console.error("   whoami\tcheck authentication status");
-      console.error(" --version\tprint the version");
-      process.exit(1);
-      break;
-  }
-} catch (error) {
-  if (error instanceof CliError) {
-    if (error.print) console.error(red(error.message));
-    process.exit(error.exitCode);
-  }
-  throw error;
-=======
 // Convert --version or -v as first argument into version.
 if (args[0] === "--version" || args[0] === "-v") args[0] = "version";
 
@@ -133,12 +56,13 @@
   command = "help";
 }
 
-switch (command) {
-  case undefined:
-  case "help": {
-    helpArgs(command, {allowPositionals: true});
-    console.log(
-      `usage: observable <command>
+try {
+  switch (command) {
+    case undefined:
+    case "help": {
+      helpArgs(command, {allowPositionals: true});
+      console.log(
+        `usage: observable <command>
   preview      start the preview server
   build        generate a static site
   login        sign-in to Observable
@@ -146,74 +70,80 @@
   whoami       check authentication status
   help         print usage information
   version      print the version`
-    );
-    if (command === undefined) process.exit(1);
-    break;
+      );
+      if (command === undefined) process.exit(1);
+      break;
+    }
+    case "version": {
+      helpArgs(command, {});
+      await import("../package.json").then(({version}: any) => console.log(version));
+      break;
+    }
+    case "build": {
+      const {
+        values: {config, root}
+      } = helpArgs(command, {
+        options: {...CONFIG_OPTION}
+      });
+      await import("../src/build.js").then(async (build) => build.build({config: await readConfig(config, root)}));
+      break;
+    }
+    case "deploy": {
+      const {
+        values: {config, root}
+      } = helpArgs(command, {
+        options: {...CONFIG_OPTION}
+      });
+      await import("../src/deploy.js").then(async (deploy) => deploy.deploy({config: await readConfig(config, root)}));
+      break;
+    }
+    case "preview": {
+      const {
+        values: {config, root, host, port}
+      } = helpArgs(command, {
+        options: {
+          ...CONFIG_OPTION,
+          host: {
+            type: "string",
+            default: process.env.HOSTNAME ?? "127.0.0.1"
+          },
+          port: {
+            type: "string",
+            default: process.env.PORT
+          }
+        }
+      });
+      await import("../src/preview.js").then(async (preview) =>
+        preview.preview({
+          config: await readConfig(config, root),
+          hostname: host!,
+          port: port === undefined ? undefined : +port
+        })
+      );
+      break;
+    }
+    case "login": {
+      helpArgs(command, {});
+      await import("../src/observableApiAuth.js").then((auth) => auth.login());
+      break;
+    }
+    case "whoami": {
+      helpArgs(command, {});
+      await import("../src/observableApiAuth.js").then((auth) => auth.whoami());
+      break;
+    }
+    default: {
+      console.error(`observable: unknown command '${command}'. See 'observable help'.`);
+      process.exit(1);
+      break;
+    }
   }
-  case "version": {
-    helpArgs(command, {});
-    await import("../package.json").then(({version}: any) => console.log(version));
-    break;
+} catch (error) {
+  if (error instanceof CliError) {
+    if (error.print) console.error(red(error.message));
+    process.exit(error.exitCode);
   }
-  case "build": {
-    const {
-      values: {config, root}
-    } = helpArgs(command, {
-      options: {...CONFIG_OPTION}
-    });
-    await import("../src/build.js").then(async (build) => build.build({config: await readConfig(config, root)}));
-    break;
-  }
-  case "deploy": {
-    const {
-      values: {config, root}
-    } = helpArgs(command, {
-      options: {...CONFIG_OPTION}
-    });
-    await import("../src/deploy.js").then(async (deploy) => deploy.deploy({config: await readConfig(config, root)}));
-    break;
-  }
-  case "preview": {
-    const {
-      values: {config, root, host, port}
-    } = helpArgs(command, {
-      options: {
-        ...CONFIG_OPTION,
-        host: {
-          type: "string",
-          default: process.env.HOSTNAME ?? "127.0.0.1"
-        },
-        port: {
-          type: "string",
-          default: process.env.PORT
-        }
-      }
-    });
-    await import("../src/preview.js").then(async (preview) =>
-      preview.preview({
-        config: await readConfig(config, root),
-        hostname: host!,
-        port: port === undefined ? undefined : +port
-      })
-    );
-    break;
-  }
-  case "login": {
-    helpArgs(command, {});
-    await import("../src/observableApiAuth.js").then((auth) => auth.login());
-    break;
-  }
-  case "whoami": {
-    helpArgs(command, {});
-    await import("../src/observableApiAuth.js").then((auth) => auth.whoami());
-    break;
-  }
-  default: {
-    console.error(`observable: unknown command '${command}'. See 'observable help'.`);
-    process.exit(1);
-    break;
-  }
->>>>>>> 3f7b16a2
+  throw error;
 }
 
 // A wrapper for parseArgs that adds --help functionality with automatic usage.
