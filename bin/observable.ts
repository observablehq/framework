#!/usr/bin/env tsx

import {type ParseArgsConfig, parseArgs} from "node:util";
import {readConfig} from "../src/config.js";
import {CliError} from "../src/error.js";
import {red} from "../src/tty.js";

const args = process.argv.slice(2);

const CONFIG_OPTION = {
  root: {
    type: "string"
  },
  config: {
    type: "string",
    short: "c"
  }
} as const;

// Convert --version or -v as first argument into version.
if (args[0] === "--version" || args[0] === "-v") args[0] = "version";

// Parse the initial options loosely.
const {values, positionals, tokens} = parseArgs({
  options: {
    help: {
      type: "boolean",
      short: "h"
    }
  },
  strict: false,
  tokens: true,
  args
});

let command: string | undefined;

// Extract the command.
if (positionals.length > 0) {
  const t = tokens.find((t) => t.kind === "positional")!;
  args.splice(t.index - 2, 1);
  command = positionals[0];

  // Convert help <command> into <command> --help.
  if (command === "help" && positionals.length > 1) {
    const p = tokens.find((p) => p.kind === "positional" && p !== t)!;
    args.splice(p.index - 2, 1, "--help");
    command = positionals[1];
  }
}

// Convert --help or -h (with no command) into help.
else if (values.help) {
  const t = tokens.find((t) => t.kind === "option" && t.name === "help")!;
  args.splice(t.index - 2, 1);
  command = "help";
}

try {
  switch (command) {
    case undefined:
    case "help": {
      helpArgs(command, {allowPositionals: true});
      console.log(
        `usage: observable <command>
  preview      start the preview server
  build        generate a static site
  login        sign-in to Observable
  logout       sign-out of Observable
  deploy       deploy a project to Observable
  whoami       check authentication status
  help         print usage information
  version      print the version`
      );
      if (command === undefined) process.exit(1);
      break;
    }
    case "version": {
      helpArgs(command, {});
      await import("../package.json").then(({version}: any) => console.log(version));
      break;
    }
    case "build": {
      const {
        values: {config, root}
      } = helpArgs(command, {
        options: {...CONFIG_OPTION}
      });
      await import("../src/build.js").then(async (build) => build.build({config: await readConfig(config, root)}));
      break;
    }
    case "deploy": {
      const {
        values: {config, root}
      } = helpArgs(command, {
        options: {...CONFIG_OPTION}
      });
      await import("../src/deploy.js").then(async (deploy) => deploy.deploy({config: await readConfig(config, root)}));
      break;
    }
    case "preview": {
      const {
        values: {config, root, host, port}
      } = helpArgs(command, {
        options: {
          ...CONFIG_OPTION,
          host: {
            type: "string",
            default: process.env.HOSTNAME ?? "127.0.0.1"
          },
          port: {
            type: "string",
            default: process.env.PORT
          }
        }
<<<<<<< HEAD
      }
    });
    await import("../src/preview.js").then(async (preview) =>
      preview.preview({
        config: await readConfig(config, root),
        hostname: host!,
        port: port === undefined ? undefined : +port
      })
    );
    break;
  }
  case "login": {
    helpArgs(command, {});
    await import("../src/observableApiAuth.js").then((auth) => auth.login());
    break;
  }
  case "logout": {
    helpArgs(command, {});
    await import("../src/observableApiAuth.js").then((auth) => auth.logout());
    break;
  }
  case "whoami": {
    helpArgs(command, {});
    await import("../src/observableApiAuth.js").then((auth) => auth.whoami());
    break;
=======
      });
      await import("../src/preview.js").then(async (preview) =>
        preview.preview({
          config: await readConfig(config, root),
          hostname: host!,
          port: port === undefined ? undefined : +port
        })
      );
      break;
    }
    case "login": {
      helpArgs(command, {});
      await import("../src/observableApiAuth.js").then((auth) => auth.login());
      break;
    }
    case "whoami": {
      helpArgs(command, {});
      await import("../src/observableApiAuth.js").then((auth) => auth.whoami());
      break;
    }
    default: {
      console.error(`observable: unknown command '${command}'. See 'observable help'.`);
      process.exit(1);
      break;
    }
>>>>>>> 8ac8fda6
  }
} catch (error) {
  if (error instanceof CliError) {
    if (error.print) console.error(red(error.message));
    process.exit(error.exitCode);
  }
  throw error;
}

// A wrapper for parseArgs that adds --help functionality with automatic usage.
// TODO It’d be nicer nice if we could change the return type to denote
// arguments with default values, and to enforce required arguments, if any.
function helpArgs<T extends ParseArgsConfig>(command: string | undefined, config: T): ReturnType<typeof parseArgs<T>> {
  let result: ReturnType<typeof parseArgs<T>>;
  try {
    result = parseArgs<T>({...config, options: {...config.options, help: {type: "boolean", short: "h"}}, args});
  } catch (error: any) {
    if (!error.code?.startsWith("ERR_PARSE_ARGS_")) throw error;
    console.error(`observable: ${error.message}. See 'observable help${command ? ` ${command}` : ""}'.`);
    process.exit(1);
  }
  if ((result.values as any).help) {
    console.log(
      `Usage: observable ${command}${config.allowPositionals ? " <command>" : ""}${Object.entries(config.options ?? {})
        .map(([name, {default: def}]) => ` [--${name}${def === undefined ? "" : `=${def}`}]`)
        .join("")}`
    );
    process.exit(0);
  }
  return result;
}<|MERGE_RESOLUTION|>--- conflicted
+++ resolved
@@ -113,33 +113,6 @@
             default: process.env.PORT
           }
         }
-<<<<<<< HEAD
-      }
-    });
-    await import("../src/preview.js").then(async (preview) =>
-      preview.preview({
-        config: await readConfig(config, root),
-        hostname: host!,
-        port: port === undefined ? undefined : +port
-      })
-    );
-    break;
-  }
-  case "login": {
-    helpArgs(command, {});
-    await import("../src/observableApiAuth.js").then((auth) => auth.login());
-    break;
-  }
-  case "logout": {
-    helpArgs(command, {});
-    await import("../src/observableApiAuth.js").then((auth) => auth.logout());
-    break;
-  }
-  case "whoami": {
-    helpArgs(command, {});
-    await import("../src/observableApiAuth.js").then((auth) => auth.whoami());
-    break;
-=======
       });
       await import("../src/preview.js").then(async (preview) =>
         preview.preview({
@@ -155,6 +128,11 @@
       await import("../src/observableApiAuth.js").then((auth) => auth.login());
       break;
     }
+    case "logout": {
+      helpArgs(command, {});
+      await import("../src/observableApiAuth.js").then((auth) => auth.logout());
+      break;
+    }
     case "whoami": {
       helpArgs(command, {});
       await import("../src/observableApiAuth.js").then((auth) => auth.whoami());
@@ -165,7 +143,6 @@
       process.exit(1);
       break;
     }
->>>>>>> 8ac8fda6
   }
 } catch (error) {
   if (error instanceof CliError) {
